--- conflicted
+++ resolved
@@ -12,6 +12,7 @@
 	"os/exec"
 	"os/signal"
 	"path/filepath"
+	"runtime"
 	"strconv"
 	"strings"
 	"sync"
@@ -237,7 +238,6 @@
 
 	datastore.SetDefaultDatastore(ds)
 	jds := jsonds.NewJSONDatastore(jsondsTemplate.JsonDataStoreFS)
-<<<<<<< HEAD
 
 	err = jds.Init()
 	if err != nil {
@@ -256,26 +256,6 @@
 		}()
 	}
 
-=======
-
-	err = jds.Init()
-	if err != nil {
-		fmt.Printf("Failed to initialize json file store: %v\n", err)
-	}
-	datastore.SetDefaultJsonDatastore(jds)
-
-	if server.UseVSSForPlayground() {
-		go func() {
-			dbPath := config.GlobalOadinEnvironment.Datastore
-			if err := server.InitPlaygroundVec(ctx, dbPath); err != nil {
-				slog.Error("Failed to initialize VSS database", "error", err)
-			} else {
-				slog.Info("VSS database initialized successfully")
-			}
-		}()
-	}
-
->>>>>>> d82adfb3
 	// version.StartCheckUpdate(ctx)
 	// Initialize core core app server
 	oadinServer := api.NewOadinCoreServer()
@@ -391,12 +371,8 @@
 			return nil
 		},
 		func() error {
-<<<<<<< HEAD
-			return utils.StopOadinServer(pidFile)
-=======
 			pidFilePath := filepath.Join(config.GlobalOadinEnvironment.RootDir, "*.pid")
 			return utils.StopOadinServer(pidFilePath)
->>>>>>> d82adfb3
 		},
 		true,
 	)
@@ -576,13 +552,8 @@
 		Short: "Prints oadin build version information.",
 		Long:  "Prints oadin build version information.",
 		Run: func(cmd *cobra.Command, args []string) {
-<<<<<<< HEAD
-			fmt.Printf(`Oadin Version: %s`,
-				version.OadinVersion)
-=======
 			fmt.Printf("Oadin Version:%s\nOadin SubVersion:%s",
 				version.OadinVersion, version.OadinSubVersion)
->>>>>>> d82adfb3
 		},
 	}
 
@@ -1038,26 +1009,6 @@
 }
 
 func CheckOadinServer(cmd *cobra.Command, args []string) {
-<<<<<<< HEAD
-	if utils.IsServerRunning() {
-		fmt.Println("Oadin server start successfully.")
-		return
-	}
-
-	fmt.Println("Oadin server is not running. Starting the server...")
-	if err := startOadinServer(); err != nil {
-		log.Fatalf("Failed to start Oadin server: %s \n", err.Error())
-		return
-	}
-
-	time.Sleep(6 * time.Second)
-
-	if !utils.IsServerRunning() {
-		log.Fatal("Failed to start Oadin server.")
-		return
-	}
-=======
->>>>>>> d82adfb3
 
 	// Check if the model engine service is started
 	engineProvider := provider.GetModelEngine("ollama")
@@ -1065,30 +1016,6 @@
 
 	err := engineProvider.HealthCheck()
 	if err != nil {
-<<<<<<< HEAD
-		var cmd *exec.Cmd
-		if runtime.GOOS == "windows" {
-			cmd = exec.Command(engineConfig.ExecPath+"/"+engineConfig.ExecFile, "-h")
-		} else {
-			cmd = exec.Command(engineConfig.ExecFile, "-h")
-		}
-		err = cmd.Run()
-		if err != nil {
-			cmd = exec.Command(engineConfig.ExecPath+"/"+engineConfig.ExecFile, "-h")
-			err = cmd.Run()
-			if err != nil {
-				slog.Info("Model engine not exist...")
-				slog.Info("model engine not exist, start download...")
-				err := engineProvider.InstallEngine()
-				if err != nil {
-					fmt.Println("Install model engine failed :", err.Error())
-					slog.Error("Install model engine failed :", err.Error())
-					log.Fatalf("Install model engine failed err %s", err.Error())
-					return
-				}
-				slog.Info("Model engine download completed...")
-			}
-=======
 		checkCmd := exec.Command(engineConfig.ExecPath+"/"+engineConfig.ExecFile, "-h")
 		err = checkCmd.Run()
 		if err != nil {
@@ -1102,7 +1029,6 @@
 				return
 			}
 			slog.Info("Model engine download completed...")
->>>>>>> d82adfb3
 		}
 
 		slog.Info("Setting env...")
@@ -1148,11 +1074,6 @@
 		return
 	}
 
-<<<<<<< HEAD
-	fmt.Println("Oadin server start successfully.")
-}
-
-=======
 	if utils.IsServerRunning() {
 		fmt.Println("Oadin server start successfully.")
 		return
@@ -1175,7 +1096,6 @@
 	fmt.Println("Oadin server start successfully.")
 }
 
->>>>>>> d82adfb3
 func startOadinServer() error {
 	logPath := config.GlobalOadinEnvironment.ConsoleLog
 	rootDir := config.GlobalOadinEnvironment.RootDir
