--- conflicted
+++ resolved
@@ -20,18 +20,12 @@
 	"time"
 
 	"byze/config"
-<<<<<<< HEAD
-	"byze/internal/api"
-	"byze/internal/api/dto"
-	"byze/internal/datastore"
-=======
 	"byze/console"
 	"byze/internal/api"
 	"byze/internal/api/dto"
 	"byze/internal/datastore"
 	"byze/internal/datastore/jsonds"
 	jsondsTemplate "byze/internal/datastore/jsonds/data"
->>>>>>> 15276b44
 	"byze/internal/datastore/sqlite"
 	"byze/internal/event"
 	"byze/internal/provider"
@@ -40,10 +34,7 @@
 	"byze/internal/utils"
 	"byze/internal/utils/bcode"
 	"byze/internal/utils/progress"
-<<<<<<< HEAD
-=======
 	"byze/tray"
->>>>>>> 15276b44
 	"byze/version"
 
 	"github.com/fatih/color"
@@ -1022,12 +1013,7 @@
 		fmt.Println("Byze server start successfully.")
 		return
 	}
-<<<<<<< HEAD
-
-=======
-	// userDir, _ := os.UserHomeDir()
-	// logger.NewSysLogger(logger.NewLogConfig{LogLevel: "debug", LogPath: filepath.Join(userDir, "server.log")})
->>>>>>> 15276b44
+
 	fmt.Println("Byze server is not running. Starting the server...")
 	if err := startByzeServer(); err != nil {
 		log.Fatalf("Failed to start Byze server: %s \n", err.Error())
