--- conflicted
+++ resolved
@@ -337,13 +337,10 @@
 			return nil
 		}
 	}
-<<<<<<< HEAD
-=======
 
 	// 扩展加载流程
 	ex_utils.LaunchAPP()
 	return nil
->>>>>>> 5eb3495c
 }
 
 func updateServiceProviderHandler(providerName, configFile string) error {
