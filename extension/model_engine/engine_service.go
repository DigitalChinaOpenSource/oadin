package model_engine

import (
	"context"
	"encoding/json"
	"fmt"
	"net/http"
	"strings"

	"oadin/extension/api/dto"
	"oadin/internal/datastore"
	"oadin/internal/logger"
	
	"oadin/internal/schedule"
	"oadin/internal/types"
	"oadin/internal/utils/bcode"
)

// oadinStreamChunk 用于解析 Oadin 流式响应格式
type oadinStreamChunk struct {
	CreatedAt    string `json:"created_at"`
	FinishReason string `json:"finish_reason,omitempty"`
	Finished     bool   `json:"finished"`
	Id           string `json:"id"`
	Message      struct {
		Content   string         `json:"content"`
		Role      string         `json:"role"`
		Thinking  string         `json:"thinking"`
		ToolCalls []dto.ToolCall `json:"tool_calls,omitempty"`
	} `json:"message"`
	Model string `json:"model"`
}

type EngineService struct {
	js datastore.JsonDatastore
	ds datastore.Datastore
}

// NewEngineService 创建新的引擎服务实例
func NewEngineService() EngineServiceProvider {
	return &EngineService{
		js: datastore.GetDefaultJsonDatastore(),
		ds: datastore.GetDefaultDatastore(),
	}
}

// GetModelById 根据ID获取模型信息
func (e *EngineService) GetModelById(ctx context.Context, modelId string) *types.SupportModel {
	if modelId == "" {
		return &types.SupportModel{}
	}

	model := &types.SupportModel{Id: modelId}
	queryOpList := []datastore.FuzzyQueryOption{}
	queryOpList = append(queryOpList, datastore.FuzzyQueryOption{
		Key:   "id",
		Query: modelId,
	})
	res, err := e.js.List(ctx, model, &datastore.ListOptions{FilterOptions: datastore.FilterOptions{Queries: queryOpList}})
	if err != nil {
		return &types.SupportModel{}
	}
	if len(res) == 0 {
		return &types.SupportModel{}
	}

	return res[0].(*types.SupportModel)
}

// RestoreCurrentModel 恢复当前模型状态
func (e *EngineService) RestoreCurrentModel(ctx context.Context, modelId string) error {
	model := e.GetModelById(ctx, modelId)
	if model == nil {
		return fmt.Errorf("model with ID %s not found", modelId)
	}
	// 检查是否已存在于数据库中
	modelRecord := new(types.Model)
	modelRecord.ModelName = model.Name
	err := e.ds.Get(ctx, modelRecord)
	if err != nil {
		return fmt.Errorf("failed to check model existence: %w", err)
	}

	// 设置模型上下文到 service
	if modelRecord.ModelName != "" {
		service := types.Service{
			Name: model.ServiceName,
		}

		err := e.ds.Get(ctx, &service)
		if err != nil {
			return bcode.ErrServiceRecordNotFound
		}

		if model.ServiceSource == "local" {
			service.LocalProvider = modelRecord.ProviderName
		} else {
			service.RemoteProvider = model.ServiceSource
		}

		service.HybridPolicy = "default"
		err = e.ds.Put(ctx, &service)
		if err != nil {
			return bcode.ErrServiceRecordNotFound
		}

	}
	return nil
}

func (e *EngineService) ChatStream(ctx context.Context, req *dto.ChatRequest) (<-chan *dto.ChatResponse, <-chan error) {
	respChan := make(chan *dto.ChatResponse)
	errChan := make(chan error, 1)

	req.Stream = true

	body, err := json.Marshal(req)
	if err != nil {
		go func() {
			errChan <- err
			close(respChan)
			close(errChan)
		}()
		return respChan, errChan
	}

	modelName := req.Model

	hybridPolicy := "default"
	ds := datastore.GetDefaultDatastore()
	sp := &types.Service{
		Name:   "chat",
		Status: 1,
	}
	err = ds.Get(context.Background(), sp)
	if err != nil {
		logger.EngineLogger.Error("[Schedule] Failed to get service", "error", err, "service", "embed")
	} else {
		hybridPolicy = sp.HybridPolicy
	}
	hybridPolicy = sp.HybridPolicy

	serviceReq := &types.ServiceRequest{
		Service:       "chat",
		Model:         modelName,
		FromFlavor:    "oadin",
		HybridPolicy:  hybridPolicy,
		AskStreamMode: true,
		Think:         req.Think,
		HTTP: types.HTTPContent{
			Header: http.Header{},
			Body:   body,
		},
	}

	// 请求调度器执行任务
	_, ch := schedule.GetScheduler().Enqueue(serviceReq)

	go func() {
		defer close(respChan)
		defer close(errChan)

		accumulatedContent := ""
		var toolCalls []dto.ToolCall
		var totalDuration int64 // 跟踪总处理时间

		// 处理流式响应
		for result := range ch {
			if result.Error != nil {
				errChan <- result.Error
				return
			}

			// 如果chunk为空，则跳过
			if len(result.HTTP.Body) == 0 {
				continue
			}

			// 处理前缀
			bodyStr := string(result.HTTP.Body)
			if strings.HasPrefix(bodyStr, "data: ") {
				bodyStr = strings.TrimPrefix(bodyStr, "data: ")
				bodyStr = strings.TrimSpace(bodyStr)
			}
			// 转回[]byte
			cleanBody := []byte(bodyStr)
			fmt.Println("[ChatStream] 收到块内容", bodyStr)

			// 每个块都是一个完整的JSON对象
			var content string
			isComplete := false
			var thoughts string
			model := ""
			parseSucceeded := false

			var streamChunk oadinStreamChunk
			if err := json.Unmarshal(cleanBody, &streamChunk); err == nil {
				// 成功解析为直接流式格式
				parseSucceeded = true
				// fmt.Printf("[ChatStream] 解析为直接流式格式成功\n")

				// 提取模型名称
				model = streamChunk.Model

				// 提取内容
				if streamChunk.Message.Content != "" {
					content = streamChunk.Message.Content
				}

				if streamChunk.Message.Thinking != "" {
					thoughts = streamChunk.Message.Thinking
				}

				if len(streamChunk.Message.ToolCalls) > 0 {
					toolCalls = append(toolCalls, streamChunk.Message.ToolCalls...)
				}

				isComplete = streamChunk.Finished || streamChunk.FinishReason != ""
				if isComplete {
					fmt.Printf("[ChatStream] 检测到流式输出完成标记 finished=%v, finish_reason=%s\n",
						streamChunk.Finished, streamChunk.FinishReason)
				}
			}

			if !parseSucceeded {
				var oadinResp dto.OadinAPIResponse
				if err := json.Unmarshal(cleanBody, &oadinResp); err == nil && oadinResp.BusinessCode == 10000 {
					dataBytes, err := json.Marshal(oadinResp.Data)
					if err == nil {
						var streamResp dto.OadinChatStreamResponse
						if err := json.Unmarshal(dataBytes, &streamResp); err == nil {
							parseSucceeded = true
							fmt.Printf("[ChatStream] 解析为标准Oadin响应格式成功\n")

							model = streamResp.Model

							if len(streamResp.Choices) > 0 {
								if streamResp.Choices[0].Delta.Content != "" {
									content = streamResp.Choices[0].Delta.Content
									fmt.Printf("[ChatStream] 从Oadin delta提取内容，长度: %d\n", len(content))
								}

								if streamResp.Choices[0].Delta.Thinking != "" {
									thoughts = streamResp.Choices[0].Delta.Thinking
									fmt.Printf("[ChatStream] 从Oadin delta提取思考内容，长度: %d\n", len(thoughts))
								}

								isComplete = streamResp.Choices[0].FinishReason != ""

								if len(streamResp.Choices[0].Delta.ToolCalls) > 0 {
									toolCalls = streamResp.Choices[0].Delta.ToolCalls
									fmt.Printf("[ChatStream] 从Oadin delta提取到工具调用，数量: %d\n", len(toolCalls))
									logger.EngineLogger.Info("[ChatStream] 从Oadin delta提取到工具调用", "数量", len(toolCalls))
								}
							}
						}
					}
				}
			}

			if !parseSucceeded {
				fmt.Printf("[ChatStream] Oadin API响应解析失败，尝试通用格式解析\n")

				var data map[string]interface{}
				if err := json.Unmarshal(cleanBody, &data); err == nil {
					extractContentLocal := func(data map[string]interface{}) (string, bool) {
						if msg, ok := data["message"].(map[string]interface{}); ok {
							if content, ok := msg["content"].(string); ok && content != "" {
								return content, true
							}
						}

						if response, ok := data["response"].(string); ok && response != "" {
							return response, true
						}

						if content, ok := data["content"].(string); ok && content != "" {
							return content, true
						}

						return "", false
					}

					// 提取消息内容
					extractedContent, found := extractContentLocal(data)
					if found {
						content = extractedContent
						fmt.Printf("[ChatStream] 提取到内容，长度: %d\n", len(content))
					}

					// 检查是否完�?
					if done, ok := data["done"].(bool); ok {
						isComplete = done
					}

					// 提取模型名称
					if m, ok := data["model"].(string); ok {
						model = m
					}

					// 提取思考内�?
					if msg, ok := data["message"].(map[string]interface{}); ok {
						if th, ok := msg["thinking"].(string); ok && th != "" {
							thoughts = th
							fmt.Printf("[ChatStream] 从通用格式message.thinking中提取到思考内容，长度: %d\n", len(thoughts))
						}
					}
					// 如果没有在message中找到thinking，尝试从顶层查找
					if thoughts == "" {
						if th, ok := data["thinking"].(string); ok && th != "" {
							thoughts = th
							fmt.Printf("[ChatStream] 从顶层thinking中提取到思考内容，长度: %d\n", len(thoughts))
						}
					}

					// 提取工具调用
					if msg, ok := data["message"].(map[string]interface{}); ok {
						if tc, ok := msg["tool_calls"].([]dto.ToolCall); ok && len(tc) > 0 {
							toolCalls = tc
							fmt.Printf("[ChatStream] 提取到工具调用，数量: %d\n", len(toolCalls))
							logger.EngineLogger.Info("[ChatStream] 从message中提取到工具调用", "数量", len(toolCalls))
						}
					}

					// 如果没有在message中找到，尝试从顶层查�?
					if len(toolCalls) == 0 {
						if tc, ok := data["tool_calls"].([]dto.ToolCall); ok && len(tc) > 0 {
							toolCalls = tc
							fmt.Printf("[ChatStream] 从顶层提取到工具调用，数�? %d\n", len(toolCalls))
						}
					}
				} else {
					fmt.Printf("[ChatStream] JSON解析完全失败: %v，跳过此块\n", err)
					continue
				}
			}

			// 处理提取到的内容
			if content != "" {
				accumulatedContent += content
			}

			// 创建响应对象
			resp := &dto.ChatResponse{
				Content:       content,
				Model:         model,
				IsComplete:    isComplete,
				ToolCalls:     toolCalls,
				Object:        "chat.completion.chunk",
				TotalDuration: totalDuration,
				Thoughts:      thoughts,
			}

			if isComplete {
				fmt.Printf("[ChatStream] 收到完成标记，当前块内容长度: %d，累积内容长�? %d\n",
					len(content), len(accumulatedContent))
			}

			// 发送响�?
			// 只发送有内容或是最后一个块的响�?
			if (resp.Content != "" || resp.Thoughts != "") || resp.IsComplete {
				// 如果是最后一个块，发送完整累积的内容
				if resp.IsComplete {
					var tempData map[string]interface{}
					if err := json.Unmarshal(cleanBody, &tempData); err == nil {
						if duration, ok := tempData["total_duration"].(float64); ok {
							totalDuration = int64(duration)
							resp.TotalDuration = totalDuration
							fmt.Printf("[ChatStream] 提取到总时�? %dms\n", totalDuration)
						}
					}

					// 确保最后一块还包含之前累积的内�?
					resp.Content = accumulatedContent
					resp.Object = "chat.completion"
					fmt.Printf("[ChatStream] 发送最终完整响应，内容长度: %d\n", len(accumulatedContent))

					if len(accumulatedContent) == 0 {
						fmt.Printf("[ChatStream] 警告：累积内容为空，尝试使用最后接收的非空内容\n")
					}
				}
				respChan <- resp
			}
		}
	}()
	return respChan, errChan
}

// GenerateEmbedding 实现向量嵌入生成功能
func (e *EngineService) GenerateEmbedding(ctx context.Context, req *dto.EmbeddingRequest) (*dto.EmbeddingResponse, error) {
	originalModel := req.Model
	modelInfo := e.GetModelById(ctx, req.Model)
	modelName := modelInfo.Name

	err := e.RestoreCurrentModel(ctx, req.Model)
	if err != nil {
		return nil, fmt.Errorf("failed to restore model: %w", err)
	}

	fmt.Printf("[Embedding] Embed 模型: %s -> %s\n", originalModel, modelName)

	req.Model = modelName

	if len(req.Input) == 0 {
		return nil, fmt.Errorf("embedding input cannot be empty")
	}

	logger.EngineLogger.Info("[Embedding] 正在生成向量",
		"model", req.Model,
		"input_count", len(req.Input),
		"first_input_length", len(req.Input[0]))

	body, err := json.Marshal(req)
	if err != nil {
		logger.EngineLogger.Error("[Embedding] 请求体序列化失败", "error", err)
		return nil, err
	}

	inputSample := ""
	if len(req.Input) > 0 {
		sampleLength := 30
		if len(req.Input[0]) < sampleLength {
			sampleLength = len(req.Input[0])
		}
		inputSample = req.Input[0][:sampleLength] + "..."
	}

	logger.EngineLogger.Info("[Embedding] Request body for embedding",
		"model", req.Model,
		"input_count", len(req.Input),
		"input_sample", inputSample,
		"body_size", len(body))

	headers := http.Header{}
	headers.Set("Content-Type", "application/json")

	hybridPolicy := "default"
	ds := datastore.GetDefaultDatastore()
	sp := &types.Service{
		Name:   "embed",
		Status: 1,
	}
	err = ds.Get(context.Background(), sp)
	if err != nil {
		logger.EngineLogger.Error("[Schedule] Failed to get service", "error", err, "service", "embed")
	} else {
		hybridPolicy = sp.HybridPolicy
	}
	hybridPolicy = sp.HybridPolicy

	serviceReq := &types.ServiceRequest{
		Service:      "embed",
		Model:        modelName,
		FromFlavor:   "oadin",
		HybridPolicy: hybridPolicy,
		HTTP: types.HTTPContent{
			Header: headers,
			Body:   body,
		},
	}

	logger.EngineLogger.Info("[Embedding] 发送向量生成请求到调度器",
		"model", modelName,
		"body_length", len(body))

	_, ch := schedule.GetScheduler().Enqueue(serviceReq)
	select {
	case result := <-ch:
		if result.Error != nil {
			logger.EngineLogger.Error("[Embedding] Error from service provider", "error", result.Error)
			return nil, result.Error
		}

		responsePreview := "empty"
		if len(result.HTTP.Body) > 0 {
			previewLength := 100
			if len(result.HTTP.Body) < previewLength {
				previewLength = len(result.HTTP.Body)
			}
			responsePreview = string(result.HTTP.Body[:previewLength]) + "..."
		}

		logger.EngineLogger.Info("[Embedding] Received response from service provider",
			"response_size", len(result.HTTP.Body),
			"response_preview", responsePreview)

		var directData []map[string]interface{}
		if err := json.Unmarshal(result.HTTP.Body, &directData); err == nil && len(directData) > 0 {
			logger.EngineLogger.Info("[Embedding] 成功解析为直接数据数组",
				"array_length", len(directData))

			resp := &dto.EmbeddingResponse{
				Object: "list", // 默认对象类型
				Model:  req.Model,
				Usage: dto.EmbeddingUsage{
					PromptTokens: 0,
					TotalTokens:  0,
				},
			}

			for _, item := range directData {
				if embVector, ok := item["embedding"].([]interface{}); ok {
					embedding := make([]float32, len(embVector))
					for i, val := range embVector {
						if floatVal, ok := val.(float64); ok {
							embedding[i] = float32(floatVal)
						}
					}
					resp.Embeddings = append(resp.Embeddings, embedding)
				}
			}

			if len(resp.Embeddings) > 0 {
				logger.EngineLogger.Info("[Embedding] 成功从直接数据数组提取向量",
					"embedding_count", len(resp.Embeddings),
					"vector_dim", len(resp.Embeddings[0]))
				return resp, nil
			} else {
				logger.EngineLogger.Warn("[Embedding] 数据数组中未找到有效的向量数据")
			}
		}

		var oadinResp dto.OadinAPIResponse
		if err := json.Unmarshal(result.HTTP.Body, &oadinResp); err != nil {
<<<<<<< HEAD

			logger.EngineLogger.Warn("[Embedding] 无法解析�?Oadin 响应格式",
=======
			slog.Warn("[Embedding] 无法解析为 Oadin 响应格式",
>>>>>>> fc8485a4
				"error", err.Error(),
				"response_preview", responsePreview)
		}

		if oadinResp.BusinessCode > 0 && oadinResp.BusinessCode != 10000 {
			logger.EngineLogger.Error("[Embedding] Oadin API 返回错误",
				"business_code", oadinResp.BusinessCode,
				"message", oadinResp.Message)
			return nil, fmt.Errorf("Oadin Embedding API 错误: %s (代码: %d)",
				oadinResp.Message, oadinResp.BusinessCode)
		}

		if oadinResp.Data == nil {
			logger.EngineLogger.Error("[Embedding] Oadin 响应�?data 字段为空")
			return nil, fmt.Errorf("Oadin embedding 响应�?data 字段为空")
		}

		dataBytes, err := json.Marshal(oadinResp.Data)
		if err != nil {
			logger.EngineLogger.Error("[Embedding] Oadin data 字段序列化失败", "error", err)
			return nil, fmt.Errorf("Oadin data 字段序列化失败: %w", err)
		}

		logger.EngineLogger.Debug("[Embedding] Oadin 响应 data 字段内容",
			"data_json", string(dataBytes))

		var dataArray []map[string]interface{}
		parseArrayOk := false
		resp := &dto.EmbeddingResponse{
			Object: "list",
			Model:  req.Model,
			Usage: dto.EmbeddingUsage{
				PromptTokens: 0,
				TotalTokens:  0,
			},
		}
		if err := json.Unmarshal(dataBytes, &dataArray); err == nil && len(dataArray) > 0 {
			logger.EngineLogger.Info("[Embedding] data 字段是数组格式", "length", len(dataArray))
			for _, item := range dataArray {
				if embVector, ok := item["embedding"].([]interface{}); ok {
					embedding := make([]float32, len(embVector))
					for i, val := range embVector {
						if floatVal, ok := val.(float64); ok {
							embedding[i] = float32(floatVal)
						}
					}
					resp.Embeddings = append(resp.Embeddings, embedding)
				}
			}
			if len(resp.Embeddings) > 0 {
				logger.EngineLogger.Info("[Embedding] 成功从data 数组中提取向量",
					"embedding_count", len(resp.Embeddings),
					"vector_dim", len(resp.Embeddings[0]))
				parseArrayOk = true
				return resp, nil
			}
		}

		if !parseArrayOk {
			var embedResp dto.OadinEmbeddingResponse
			if err := json.Unmarshal(dataBytes, &embedResp); err == nil {
				resp.Object = embedResp.Object
				resp.Model = embedResp.Model
				if embedResp.Usage != nil {
					resp.Usage.PromptTokens = embedResp.Usage["prompt_tokens"]
					resp.Usage.TotalTokens = embedResp.Usage["total_tokens"]
				}
				for _, d := range embedResp.Data {
					resp.Embeddings = append(resp.Embeddings, d.Embedding)
				}
				if len(resp.Embeddings) > 0 {
					logger.EngineLogger.Info("[Embedding] 成功解析 Oadin embedding 响应",
						"embedding_count", len(resp.Embeddings),
						"vector_dim", len(resp.Embeddings[0]),
						"model", resp.Model)
					return resp, nil
				}
			} else {
				logger.EngineLogger.Warn("[Embedding] 无法解析为标�?OadinEmbeddingResponse",
					"error", err.Error())

				var directEmbeddings [][]float32
				if err := json.Unmarshal(dataBytes, &directEmbeddings); err == nil && len(directEmbeddings) > 0 {
					logger.EngineLogger.Info("[Embedding] �?Oadin data 字段直接解析�?embeddings 数组",
						"embedding_count", len(directEmbeddings))
					resp.Embeddings = directEmbeddings
					return resp, nil
				}
				logger.EngineLogger.Error("[Embedding] 所有解析尝试均失败", "data_json", string(dataBytes))
				return nil, fmt.Errorf("Oadin embedding 响应解析失败: 无法从数据中提取向量")
			}
		}
	case <-ctx.Done():
		logger.EngineLogger.Error("[Embedding] 上下文已取消", "error", ctx.Err())
		return nil, fmt.Errorf("向量生成请求被取�? %w", ctx.Err())
	}

	return nil, fmt.Errorf("embedding 处理过程中未能生成有效响应")
}

func cleanModelId(modelId string) string {
	for _, sep := range []string{",", " "} {
		if idx := strings.Index(modelId, sep); idx > 0 {
			modelId = modelId[:idx]
			break
		}
	}
	result := strings.ReplaceAll(modelId, "-", "")
	result = strings.ReplaceAll(result, "/", "_")
	return result
}

// Chat 实现非流式聊天功�?
func (e *EngineService) Chat(ctx context.Context, req *dto.ChatRequest) (*dto.ChatResponse, error) {
	req.Stream = false

	body, err := json.Marshal(req)
	if err != nil {
		return nil, err
	}

	originalModel := req.Model
	modelInfo := e.GetModelById(ctx, req.Model)
	modelName := modelInfo.Name

	if modelName == "" {
		modelName = originalModel
	}

	hybridPolicy := "default"
	ds := datastore.GetDefaultDatastore()
	sp := &types.Service{
		Name:   "chat",
		Status: 1,
	}
	err = ds.Get(context.Background(), sp)
	if err != nil {
		logger.EngineLogger.Error("[Schedule] Failed to get service", "error", err, "service", "embed")
	} else {
		hybridPolicy = sp.HybridPolicy
	}
	hybridPolicy = sp.HybridPolicy

	serviceReq := &types.ServiceRequest{
		Service:      "chat",
		Model:        modelName,
		FromFlavor:   "oadin",
		HybridPolicy: hybridPolicy,
		Think:        req.Think,
		HTTP: types.HTTPContent{
			Header: http.Header{},
			Body:   body,
		},
	}
	_, ch := schedule.GetScheduler().Enqueue(serviceReq)
	select {
	case result := <-ch:
		if result.Error != nil {
			return nil, result.Error
		}

		// Log the raw response for debugging
		fmt.Printf("[Chat] Raw response received, length: %d\n", len(result.HTTP.Body))
		fmt.Printf("[Chat] Raw response content: %s\n", string(result.HTTP.Body))

		var oadinResp dto.OadinAPIResponse
		if err := json.Unmarshal(result.HTTP.Body, &oadinResp); err == nil && oadinResp.BusinessCode == 10000 {

			dataBytes, err := json.Marshal(oadinResp.Data)
			if err != nil {
				return nil, fmt.Errorf("解析Oadin响应data字段失败: %v", err)
			}

			var chatResp dto.OadinChatResponse
			if err := json.Unmarshal(dataBytes, &chatResp); err != nil {
				return nil, fmt.Errorf("解析Oadin聊天响应结构失败: %v", err)
			}

			if len(chatResp.Choices) == 0 {
				return nil, fmt.Errorf("Oadin响应中没有choices选项")
			}

			response := &dto.ChatResponse{
				ID:         chatResp.ID,
				Object:     chatResp.Object,
				Model:      chatResp.Model,
				Content:    chatResp.Choices[0].Message.Content,
				Thoughts:   chatResp.Choices[0].Message.Thinking,
				ToolCalls:  chatResp.Choices[0].Message.ToolCalls,
				IsComplete: chatResp.Choices[0].FinishReason != "",
			}

			fmt.Printf("[Chat] Oadin API解析成功，内容长度：%d\n", len(response.Content))
			if len(response.ToolCalls) > 0 {
				fmt.Printf("[Chat] Oadin API检测到工具调用，数量：%d\n", len(response.ToolCalls))
			}
			if response.Thoughts != "" {
				fmt.Printf("[Chat] Oadin API检测到思考内容，长度�?d\n", len(response.Thoughts))
			}
			return response, nil
		}

		// 尝试直接解析成完整的ChatResponse
		var response dto.ChatResponse
		if err := json.Unmarshal(result.HTTP.Body, &response); err == nil && response.Content != "" {
			fmt.Printf("[Chat] 直接解析成功，内容长度：%d\n", len(response.Content))
			return &response, nil
		}

		// 如果上述方法都失败，回退到使用通用map解析
		fmt.Printf("[Chat] 标准解析方式失败，尝试通用map解析\n")
		var data map[string]interface{}
		if err := json.Unmarshal(result.HTTP.Body, &data); err != nil {
			return nil, fmt.Errorf("无法解析API响应: %v", err)
		}

		content := ""
		isComplete := false
		model := ""
		var toolCalls []dto.ToolCall
		var thoughts string
		var totalDuration int64

		// 尝试提取message.content
		if msg, ok := data["message"].(map[string]interface{}); ok {
			// 提取content
			if c, ok := msg["content"].(string); ok {
				content = c
				fmt.Printf("[Chat] 从message.content提取内容，长�? %d\n", len(content))
			}

			// 提取thinking
			if th, ok := msg["thinking"].(string); ok {
				thoughts = th
				fmt.Printf("[Chat] 从message.thinking提取思考内容，长度: %d\n", len(thoughts))
			}

			// 提取tool_calls
			if tc, ok := msg["tool_calls"].([]dto.ToolCall); ok && len(tc) > 0 {
				toolCalls = tc
				fmt.Printf("[Chat] 提取到tool_calls，数�? %d\n", len(toolCalls))
			}
		}

		// 如果message.content为空，尝试提取response
		if content == "" {
			if resp, ok := data["response"].(string); ok {
				content = resp
				fmt.Printf("[Chat] 从response提取内容，长�? %d\n", len(content))
			}
		}

		// 如果还是为空，尝试直接提取content字段
		if content == "" {
			if c, ok := data["content"].(string); ok {
				content = c
				fmt.Printf("[Chat] 从content字段提取内容，长�? %d\n", len(content))
			}
		}

		// 提取完成标志
		if done, ok := data["done"].(bool); ok {
			isComplete = done
		}

		// 提取模型名称
		if m, ok := data["model"].(string); ok {
			model = m
		}

		// 提取处理时间
		if td, ok := data["total_duration"].(float64); ok {
			totalDuration = int64(td)
		}

		// 若还没有提取到工具调用，尝试从顶层提�?
		if len(toolCalls) == 0 {
			if tc, ok := data["tool_calls"].([]dto.ToolCall); ok && len(tc) > 0 {
				toolCalls = tc
				fmt.Printf("[Chat] 从顶层提取到tool_calls，数�? %d\n", len(toolCalls))
			}
		}
		// 尝试从顶级字段提取thinking
		if thoughts == "" {
			if th, ok := data["thinking"].(string); ok {
				thoughts = th
				fmt.Printf("[Chat] 从顶级thinking字段提取思考内容，长度: %d\n", len(thoughts))
			}
		}

		// 创建响应对象
		resp := &dto.ChatResponse{
			Content:       content,
			Model:         model,
			IsComplete:    isComplete,
			Object:        "chat.completion",
			ToolCalls:     toolCalls,
			Thoughts:      thoughts,
			TotalDuration: totalDuration,
		}
		fmt.Printf("[Chat] 通用解析成功，内容长�? %d\n", len(content))
		return resp, nil
	case <-ctx.Done():
		return nil, ctx.Err()
	}
}<|MERGE_RESOLUTION|>--- conflicted
+++ resolved
@@ -10,7 +10,7 @@
 	"oadin/extension/api/dto"
 	"oadin/internal/datastore"
 	"oadin/internal/logger"
-	
+
 	"oadin/internal/schedule"
 	"oadin/internal/types"
 	"oadin/internal/utils/bcode"
@@ -522,12 +522,8 @@
 
 		var oadinResp dto.OadinAPIResponse
 		if err := json.Unmarshal(result.HTTP.Body, &oadinResp); err != nil {
-<<<<<<< HEAD
 
 			logger.EngineLogger.Warn("[Embedding] 无法解析�?Oadin 响应格式",
-=======
-			slog.Warn("[Embedding] 无法解析为 Oadin 响应格式",
->>>>>>> fc8485a4
 				"error", err.Error(),
 				"response_preview", responsePreview)
 		}
