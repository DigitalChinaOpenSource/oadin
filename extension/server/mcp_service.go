package server

import (
	"context"
	"encoding/json"
	"errors"
	"fmt"
<<<<<<< HEAD
=======
	"log/slog"
	"strings"
	"time"

>>>>>>> fc8485a4
	ConfigRoot "oadin/config"
	"oadin/extension/api/dto"
	"oadin/extension/entity"
	"oadin/extension/rpc"
	"oadin/extension/server/mcp_handler"
	"oadin/extension/utils/bcode"
	"oadin/extension/utils/hardware"
	"oadin/extension/utils/hardware/installer"
	"oadin/internal/datastore"
<<<<<<< HEAD
	"oadin/internal/logger"
	"strings"
	"time"
=======
>>>>>>> fc8485a4

	"github.com/gin-gonic/gin"
	"github.com/go-resty/resty/v2"
	"github.com/mark3labs/mcp-go/mcp"
)

type MCPService interface {
	GetMCPList(ctx context.Context, request *rpc.MCPListRequest) (*rpc.MCPListResponse, error)
	GetMCP(ctx context.Context, id string) (*rpc.MCPDetailResponse, error)
	GetKits(ctx context.Context, id string, request *rpc.ToolSearchRequest) (*rpc.ToolSearchResponse, error)
	GetClients(ctx context.Context, id string) (*rpc.ClientListResponse, error)
	GetCategories(ctx context.Context) (*rpc.CategoryListResponse, error)
	GetMyMCPList(ctx context.Context, request *rpc.MCPListRequest) (*rpc.MCPListResponse, error)
	DownloadMCP(ctx context.Context, id string) error
	AuthorizeMCP(ctx context.Context, id string, auth string) error
	ReverseStatus(c *gin.Context, id string) error
	SetupFunTool(c *gin.Context, req rpc.SetupFunToolRequest) error
	ClientMcpStart(ctx context.Context, id string) error
	ClientMcpStop(ctx context.Context, ids []string) error
	ClientGetTools(ctx context.Context, mcpId string) ([]mcp.Tool, error)
	ClientRunTool(ctx context.Context, req *dto.ClientRunToolRequest) (*dto.ClientRunToolResponse, error)
}

type McpServiceImpl struct {
	Ds         datastore.Datastore
	Client     *resty.Client
	McpHandler *mcp_handler.StdioTransport
}

func NewMcpService() MCPService {
	return &McpServiceImpl{
		Ds:         datastore.GetDefaultDatastore(),
		Client:     rpc.GlobalClient,
		McpHandler: mcp_handler.NewStdioTransport(),
	}
}

func (M *McpServiceImpl) GetMCPList(ctx context.Context, request *rpc.MCPListRequest) (*rpc.MCPListResponse, error) {
	res, err := rpc.GetMCPList(M.Client, *request)
	if err != nil {
		return nil, err
	}

	// 需要加载本地配置数据
	configs, err := M.Ds.List(ctx, &entity.McpUserConfig{}, &datastore.ListOptions{})
	if err != nil {
		return nil, err
	}
	for mcp := range res.Data.List {
		for _, config := range configs {
			if res.Data.List[mcp].ID == config.(*entity.McpUserConfig).MCPID {
				res.Data.List[mcp].Status = config.(*entity.McpUserConfig).Status
				if config.(*entity.McpUserConfig).Auth != "" {
					res.Data.List[mcp].Authorized = 1
				} else {
					res.Data.List[mcp].Authorized = 0
				}

				break
			}
		}
	}
	return res, err
}

func (M *McpServiceImpl) GetMCP(ctx context.Context, id string) (*rpc.MCPDetailResponse, error) {
	res, err := rpc.GetMCPDetail(M.Client, id)
	if err != nil {
		return nil, err
	}

	// 需要加载本地配置数据
	configs, err := M.Ds.List(ctx, &entity.McpUserConfig{}, &datastore.ListOptions{})
	if err != nil {
		return nil, err
	}
	for _, config := range configs {
		if config.(*entity.McpUserConfig).MCPID == id {
			// 插入本地配置数据到mcp中
			res.Data.Status = config.(*entity.McpUserConfig).Status

			if config.(*entity.McpUserConfig).Auth != "" {
				res.Data.Authorized = 1
			} else {
				res.Data.Authorized = 0
			}

			break
		}
	}
	return res, err
}

func (M *McpServiceImpl) GetKits(ctx context.Context, id string, request *rpc.ToolSearchRequest) (*rpc.ToolSearchResponse, error) {
	res, err := rpc.SearchTools(M.Client, id, request)
	if err != nil {
		return nil, err
	}

	// 需要加载本地配置数据
	con := new(entity.McpUserConfig)
	con.MCPID = id

	_ = M.Ds.Get(ctx, con)
	if con == nil || con.ID == 0 || con.Kits == "" {
		for i := range res.Data.List {
			res.Data.List[i].Enabled = true
		}
	} else {
		// 配置数据组合
		for i, tool := range res.Data.List {
			// 默认开启
			res.Data.List[i].Enabled = true
			for _, item := range strings.Split(con.Kits, ",") {
				if item == tool.Id {
					res.Data.List[i].Enabled = false
					break
				}
			}
		}
	}

	return res, err
}

func (M *McpServiceImpl) GetClients(ctx context.Context, id string) (*rpc.ClientListResponse, error) {
	res, err := rpc.GetRecommendedClients(M.Client)
	if err != nil {
		return nil, err
	}

	return res, err
}

func (M *McpServiceImpl) GetCategories(ctx context.Context) (*rpc.CategoryListResponse, error) {
	res, err := rpc.GetCategories(M.Client)
	if err != nil {
		return nil, err
	}

	return res, err
}

func (M *McpServiceImpl) GetMyMCPList(ctx context.Context, request *rpc.MCPListRequest) (*rpc.MCPListResponse, error) {
	// 先获取属于我的mcp数据, 带入条件去查询列表数据
	configs, err := M.Ds.List(ctx, &entity.McpUserConfig{}, &datastore.ListOptions{SortBy: []datastore.SortOption{{Key: "updated_at", Order: datastore.SortOrderDescending}}})
	if err != nil {
		return nil, err
	}

	for _, config := range configs {
		if config.(*entity.McpUserConfig).Status == 1 {
			request.MCPIds = append(request.MCPIds, config.(*entity.McpUserConfig).MCPID)
		}
	}
	// 处理为空的情况, 防止查询所有数据
	request.MCPIds = append(request.MCPIds, "unsupported id")

	return M.GetMCPList(ctx, request)
}

func (M *McpServiceImpl) DownloadMCP(ctx context.Context, id string) error {
	mcp, err := rpc.GetMCPDetail(M.Client, id)
	if err != nil {
		return err
	}
	if mcp == nil || mcp.Code != 200 || mcp.Data.ID == "" {
		return err
	}

	// 初始化个人配置
	config := new(entity.McpUserConfig)
	config.MCPID = id
	config.Status = 0
	config.Auth = ""
	// TODO: 后续优化通过json 数组的方式读取数据库的数据
	config.Kits = ""
	// 数据库不存在则初始化一条
	err = M.Ds.Get(ctx, config)
	if err != nil || config == nil || config.ID == 0 {
		err := M.Ds.Add(ctx, config)
		if err != nil {
			return err
		}
	}

	// bun和uv环境检测与下载安装逻辑
	installer.SetupBunAndUv()

	// 执行mcp安装命令
	installCMD := mcp.Data.ServerConfig

	// 命令校验
	if len(installCMD) == 0 {
		logger.LogicLogger.Error("无安装命�? 不支持stdio模型")
		return bcode.ControlPanelAddMcpError
	}

	for _, item := range installCMD {
		for _, y := range item.McpServers {
			// 传递args
			commandBuilder := hardware.NewCommandBuilder(y.Command).WithArgs(y.Args...)
			// 从用户配置的auth字段获取环境变量
			if config.Auth != "" {
				var authMap map[string]string
				err := json.Unmarshal([]byte(config.Auth), &authMap)
				if err == nil {
					for key, value := range authMap {
						commandBuilder.WithEnv(key, value)
					}
				} else {
					// 如果解析失败，则回退到使用AUTH_TOKEN
					commandBuilder.WithEnv("AUTH_TOKEN", config.Auth)
				}
			} else if len(y.Env) > 0 {
				// 如果auth为空，则回退到使用y.Env
				for key, value := range y.Env {
					commandBuilder.WithEnv(key, value)
				}
			}
			commandBuilder.WithEnv("NPM_CONFIG_REGISTRY", ConfigRoot.ConfigRootInstance.Registry.Npm)
			commandBuilder.WithEnv("PIP_INDEX_URL", ConfigRoot.ConfigRootInstance.Registry.Pip)
			commandBuilder.WithEnv("UV_DEFAULT_INDEX", ConfigRoot.ConfigRootInstance.Registry.Pip)
			logger.LogicLogger.Info("执行mcp 安装命令: ", y.Command, " args: ", y.Args, " env: ", y.Env)
			// 执行安装命令
			output, errOut, err := commandBuilder.WithTimeout(time.Minute).Execute()
			fmt.Printf("output of command execution: %s", output)
			fmt.Printf("error output of command execution: %s", errOut)
<<<<<<< HEAD
			//执行结果
			logger.LogicLogger.Info("output of command execution: ", output)
			logger.LogicLogger.Info("errout of command execution: ", errOut)
=======
			// 执行结果
			slog.Info("output of command execution: ", output)
			slog.Info("errout of command execution: ", errOut)
>>>>>>> fc8485a4
			if err != nil {
				logger.LogicLogger.Error("执行mcp 安装失败: ", err.Error())
				return bcode.ControlPanelAddMcpError
			}

		}
	}

	// 下载完毕�? 则添加成�?
	config.Status = 1
	M.Ds.Put(ctx, config)

	return nil
}

func (M *McpServiceImpl) AuthorizeMCP(ctx context.Context, id string, auth string) error {
	con := new(entity.McpUserConfig)
	con.MCPID = id
	err := M.Ds.Get(ctx, con)

	if err != nil || con == nil || con.ID == 0 {
		// 初始化个人配�?
		con.MCPID = id
		con.Status = 0
		con.Auth = auth
		con.Kits = ""
		M.Ds.Add(ctx, con)
	}

	// 保存授权配置�?
	con.Auth = auth
	err = M.Ds.Put(ctx, con)
	if err != nil {
		return err
	}

	return nil
}

func (M *McpServiceImpl) ReverseStatus(c *gin.Context, id string) error {
	con := new(entity.McpUserConfig)
	con.MCPID = id
	err := M.Ds.Get(c.Request.Context(), con)
	if err != nil {
		return err
	}
	if con == nil || con.ID == 0 {
		return err
	}

	// 保存授权配置�?
	if con.Status == 1 {
		con.Status = 0
	}

	err = M.Ds.Put(c.Request.Context(), con)
	if err != nil {
		return err
	}

	return nil
}

func (M *McpServiceImpl) SetupFunTool(c *gin.Context, req rpc.SetupFunToolRequest) error {
	con := new(entity.McpUserConfig)
	con.MCPID = req.MCPId
	err := M.Ds.Get(c.Request.Context(), con)
	if err != nil {
		return err
	}
	if con == nil || con.ID == 0 {
		return err
	}

	// 将逗号分隔的字符串转换为map，便于处�?
	toolMap := make(map[string]bool)
	if con.Kits != "" {
		for _, id := range strings.Split(con.Kits, ",") {
			if id != "" { // 忽略空字符串
				toolMap[id] = true
			}
		}
	}

	// 更新工具状�?
	if !req.Enabled {
		// 要禁用工具：添加到禁用列�?
		toolMap[req.ToolId] = true
	} else {
		// 要启用工具：从禁用列表中移除
		delete(toolMap, req.ToolId)
	}

	// 将map转回逗号分隔的字符串
	var toolIds []string
	for id := range toolMap {
		toolIds = append(toolIds, id)
	}

	// 重置为新的字符串
	if len(toolIds) > 0 {
		con.Kits = strings.Join(toolIds, ",")
	} else {
		con.Kits = "default tool," // 如果没有禁用的工具，设为空字符串
	}

	err = M.Ds.Put(c.Request.Context(), con)
	if err != nil {
		return err
	}

	return nil
}

func (M *McpServiceImpl) getMCPConfig(ctx context.Context, mcpId string) (*dto.MCPServerConfig, error) {
	mcpUserConfig := new(entity.McpUserConfig)
	mcpUserConfig.MCPID = mcpId

	err := M.Ds.Get(ctx, mcpUserConfig)
	if err != nil {
		return nil, err
	}

	mcpConfig, err := rpc.GetMCPDetail(M.Client, mcpId)
	if err != nil {
		return nil, err
	}
	var env map[string]string
	if mcpUserConfig.Auth != "" {
		err := json.Unmarshal([]byte(mcpUserConfig.Auth), &env)
		if err != nil {
			return nil, err
		}
	}

	serverConfig := mcpConfig.Data.ServerConfig[0]
	mcpServers := serverConfig.McpServers
	mcpServerConfig := dto.MCPServerConfig{
		Id:   mcpId,
		Name: mcpConfig.Data.ServerName,
		Logo: mcpConfig.Data.Logo,
	}
	for _, y := range mcpServers {
		if y.Command == "" {
			continue
		}
		commandBuilder := hardware.NewCommandBuilder(y.Command).WithArgs(y.Args...)
		command, args, err := commandBuilder.GetRunCommand()
		if err != nil {
			return nil, err
		}

		mcpServerConfig.Command = command
		mcpServerConfig.Args = args
		if env != nil {
			mcpServerConfig.Env = env
		}
		break
	}

	if mcpServerConfig.Command == "" {
		return nil, errors.New("command must be provided")
	}

	return &mcpServerConfig, nil
}

func (M *McpServiceImpl) ClientMcpStart(ctx context.Context, id string) error {
	start := time.Now() // 记录开始时�?
	mcpServerConfig, err := M.getMCPConfig(ctx, id)
	if err != nil {
		return err
	}
	elapsed := time.Since(start) // 计算耗时
	fmt.Printf("getMCPConfig 运行时间: %v\n", elapsed)
	err = M.McpHandler.Start(ctx, mcpServerConfig)
	if err != nil {
		return err
	}
	return nil
}

func (M *McpServiceImpl) ClientMcpStop(ctx context.Context, ids []string) error {
	for _, id := range ids {
		M.McpHandler.Stop(id)
	}
	return nil
}

func (M *McpServiceImpl) ClientGetTools(ctx context.Context, mcpId string) ([]mcp.Tool, error) {
	mcpUserConfig := new(entity.McpUserConfig)
	mcpUserConfig.MCPID = mcpId

	err := M.Ds.Get(ctx, mcpUserConfig)
	if err != nil {
		return nil, err
	}

	searchTools, err := rpc.SearchTools(M.Client, mcpId, &rpc.ToolSearchRequest{Size: 100, Page: 1})
	if err != nil {
		return nil, err
	}
	if mcpUserConfig == nil || mcpUserConfig.ID == 0 || mcpUserConfig.Kits == "" {
		for i := range searchTools.Data.List {
			searchTools.Data.List[i].Enabled = true
		}
	} else {
		// 配置数据组合
		for i, tool := range searchTools.Data.List {
			// 默认开�?
			searchTools.Data.List[i].Enabled = true
			for _, item := range strings.Split(mcpUserConfig.Kits, ",") {
				if item == tool.Id {
					searchTools.Data.List[i].Enabled = false
					break
				}
			}
		}
	}

	fetchTools, err := M.McpHandler.FetchTools(ctx, mcpId)
	if err != nil {
		return nil, err
	}

	var tools []mcp.Tool
	for i, tool := range fetchTools {
		for _, item := range searchTools.Data.List {
			if item.Name == tool.Name && item.Enabled {
				tools = append(tools, fetchTools[i])
				break
			}
		}
	}
	return tools, nil
}

func (M *McpServiceImpl) ClientRunTool(ctx context.Context, req *dto.ClientRunToolRequest) (*dto.ClientRunToolResponse, error) {
	params := mcp.CallToolParams{
		Name:      req.ToolName,
		Arguments: req.ToolArgs,
	}

	data, err := M.McpHandler.CallTool(ctx, req.McpId, params)
	if err != nil {
		fmt.Println("Failed to call tool:", err)
		return nil, err
	}

	var logo string
	var toolDesc string
	config := M.McpHandler.Pending[req.McpId]
	for i := range config.Tools {
		tool := config.Tools[i]
		if tool.Name == req.ToolName {
			toolDesc = tool.Description
			logo = config.Logo
			break
		}
	}

	return &dto.ClientRunToolResponse{
		Content:  data.Content,
		IsError:  data.IsError,
		Logo:     logo,
		ToolDesc: toolDesc,
	}, nil
}<|MERGE_RESOLUTION|>--- conflicted
+++ resolved
@@ -5,13 +5,7 @@
 	"encoding/json"
 	"errors"
 	"fmt"
-<<<<<<< HEAD
-=======
-	"log/slog"
-	"strings"
-	"time"
-
->>>>>>> fc8485a4
+
 	ConfigRoot "oadin/config"
 	"oadin/extension/api/dto"
 	"oadin/extension/entity"
@@ -21,12 +15,9 @@
 	"oadin/extension/utils/hardware"
 	"oadin/extension/utils/hardware/installer"
 	"oadin/internal/datastore"
-<<<<<<< HEAD
 	"oadin/internal/logger"
 	"strings"
 	"time"
-=======
->>>>>>> fc8485a4
 
 	"github.com/gin-gonic/gin"
 	"github.com/go-resty/resty/v2"
@@ -255,15 +246,9 @@
 			output, errOut, err := commandBuilder.WithTimeout(time.Minute).Execute()
 			fmt.Printf("output of command execution: %s", output)
 			fmt.Printf("error output of command execution: %s", errOut)
-<<<<<<< HEAD
 			//执行结果
 			logger.LogicLogger.Info("output of command execution: ", output)
 			logger.LogicLogger.Info("errout of command execution: ", errOut)
-=======
-			// 执行结果
-			slog.Info("output of command execution: ", output)
-			slog.Info("errout of command execution: ", errOut)
->>>>>>> fc8485a4
 			if err != nil {
 				logger.LogicLogger.Error("执行mcp 安装失败: ", err.Error())
 				return bcode.ControlPanelAddMcpError
