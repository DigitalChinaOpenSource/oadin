--- conflicted
+++ resolved
@@ -84,13 +84,8 @@
 	}
 	fileDir := filepath.Join(oadinDir, "files", request.SessionID)
 	if _, err := os.Stat(fileDir); os.IsNotExist(err) {
-<<<<<<< HEAD
 		if err := os.MkdirAll(fileDir, 0755); err != nil {
 			logger.LogicLogger.Error("Failed to create session files directory", "error", err)
-=======
-		if err := os.MkdirAll(fileDir, 0o755); err != nil {
-			slog.Error("Failed to create session files directory", "error", err)
->>>>>>> fc8485a4
 			return nil, err
 		}
 	}
