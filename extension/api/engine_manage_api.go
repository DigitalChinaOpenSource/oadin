--- conflicted
+++ resolved
@@ -1,23 +1,22 @@
 package api
 
 import (
-	"encoding/json"
+	"context"
+	"enco
 	"fmt"
 	"net/http"
-<<<<<<< HEAD
+	"strings"
+
+	"github.com/gin-gonic/gin"
+onic/gin"
+	"oadin/config"
+
+	"oadin/extension/server"
+	"oadin/extension/serve
 	"oadin/internal/utils"
-	"strings"
-=======
-	"encoding/json"
-	"context"
->>>>>>> af132d30
-
-	"github.com/gin-gonic/gin"
-	"oadin/extension/api/dto"
-	"oadin/extension/server"
 	"oadin/extension/utils/bcode"
-	"oadin/internal/provider"
-	"oadin/internal/types"
+api/dto"
+	"oadin/internal/
 	"oadin/version"
 	"oadin/config"
 	dto2 "oadin/internal/api/dto"
@@ -225,10 +224,10 @@
 			if !ok {
 				// 更新service表和model表
 				newC := config.NewOADINClient()
-				routerPath := fmt.Sprintf("/oadin/%s/service/install", version.OADINSpecVersion)
-
-				newReq := &dto2.CreateAIGCServiceRequest{
-					ServiceName: request.ModelType,
+					ServiceName:   request.ModelType,
+
+					ApiFlavor:     request.EngineName,
+					ModelName:     request.ModelName,
 					ServiceSource: "local",
 					ApiFlavor: request.EngineName,
 					ModelName: request.ModelName,
