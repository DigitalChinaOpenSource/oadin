--- conflicted
+++ resolved
@@ -105,11 +105,7 @@
       },
       onFinally: () => {
         setChangeModelPathLoading(false);
-<<<<<<< HEAD
         // onModelPathVisible();
-=======
-        onModelPathVisible();
->>>>>>> cef3417b
       },
     },
   );
