--- conflicted
+++ resolved
@@ -94,13 +94,7 @@
       message.error('请等待模型下载完成后再进行操作');
       return;
     }
-<<<<<<< HEAD
-    // 修改全局状态，标识模型存储路径正在迁移中
-    setMigratingStatus('pending');
     updateModelPath(values.modelPath);
-=======
-    onModelPathVisible();
->>>>>>> 4548657d
     onChangeModelPath({
       source_path: modalPath || '',
       target_path: values.modelPath,
