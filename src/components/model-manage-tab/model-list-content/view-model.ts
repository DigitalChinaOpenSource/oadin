--- conflicted
+++ resolved
@@ -1,12 +1,6 @@
-<<<<<<< HEAD
 import { useCallback, useEffect, useMemo, useRef, useState } from 'react';
-import { IModelAuth, IModelAuthType } from '../types';
+import { IModelAuth, IModelAuthType, IModelPathSpaceRes } from '../types';
 import { IModelDataItem, IModelPathRes, IRequestModelParams, ModelData } from '@/types';
-=======
-import { useState, useCallback, useEffect, useRef, useMemo } from 'react';
-import { IModelAuthType, IModelAuth, IModelPathSpaceRes } from '../types';
-import { ModelData, IModelDataItem, IRequestModelParams, IModelPathRes } from '@/types';
->>>>>>> fe5b544f
 import { DOWNLOAD_STATUS } from '@/constants';
 import { httpRequest } from '@/utils/httpRequest';
 import { useDownLoad } from '@/hooks/useDownload';
