import ReactMarkdown from 'react-markdown';
import styles from './index.module.scss';
import { Button, Tooltip, message, Radio } from 'antd';
import { IModelAuth } from '../../types';
import { IModelDataItem, IModelSourceType } from '@/types';
import { DOWNLOAD_STATUS } from '@/constants';
import { LoadingIcon, DownloadIcon, LocalIcon, CloudIcon, DeleteIcon, SettingIcon, ArrowClockwiseIcon } from '@/components/icons';
import TagsRender from '@/components/tags-render';
import useModelPathChangeStore from '@/store/useModelPathChangeStore';
import React, { MouseEvent } from 'react';
import recommendedIcon from '@/components/icons/recommendIcon.png';

export interface IGeneralCardProps {
  // 是否用于详情展示
  isDetail?: boolean;
  // 是否可选
  isSelectable?: boolean;
  // 选择文案提示
  selectTooltip?: string;
  // 模型数据
  modelData: IModelDataItem;
  modelSourceVal: IModelSourceType;
  onCardClick?: (visible: boolean, selectModelData: IModelDataItem) => void;
  onModelAuthVisible?: (data: IModelAuth) => void;
  onDeleteConfirm?: (modelData: IModelDataItem) => void;
  onDownloadConfirm?: (modelData: IModelDataItem) => void;
  selectModel?: IModelDataItem;
  setSelectModel?: (modelData: IModelDataItem) => void;
}

export default function GeneralCard(props: IGeneralCardProps) {
<<<<<<< HEAD
  const { isDetail, onCardClick, modelSourceVal, onDeleteConfirm, onModelAuthVisible, onDownloadConfirm, modelData, setSelectModel, selectModel } = props;
  const { isPathMigrating } = useModelPathChangeStore();
  const toolTipsText = props?.selectTooltip ?? '请先下载/授权，再体验';
=======
  const { isDetail, onCardClick, modelSourceVal, onDeleteConfirm, onModelAuthVisible, onDownloadConfirm, modelData } = props;
  const { migratingStatus } = useModelPathChangeStore();
>>>>>>> d66d21f9
  const statusToText = (item: IModelDataItem) => {
    const { FAILED, IN_PROGRESS, COMPLETED, PAUSED } = DOWNLOAD_STATUS;
    const { status, can_select } = item;
    if (status === IN_PROGRESS)
      return (
        <Button
          className={styles.downloadedBtn}
          icon={<LoadingIcon />}
        >
          下载中
        </Button>
      );
    if (can_select || status === COMPLETED)
      return (
        <Button
          className={styles.downloadedBtn}
          onClick={(e) => {
            e.stopPropagation();
            if (migratingStatus === 'pending') {
              message.warning('模型存储路径正在变更中，请稍后操作');
              return;
            }
            onDeleteConfirm?.(modelData);
          }}
          icon={<DeleteIcon fill="#344054" />}
        >
          删除模型
        </Button>
      );
    else if (!can_select || status === FAILED || status === PAUSED)
      return (
        <Button
          type="primary"
          onClick={(e) => {
            e.stopPropagation();
            if (migratingStatus === 'pending') {
              message.warning('模型存储路径正在变更中，请稍后操作');
              return;
            }
            onDownloadConfirm?.(modelData);
          }}
          icon={<DownloadIcon />}
        >
          下载
        </Button>
      );
  };

  const remoteStatusToText = (item: IModelDataItem) => {
    const { can_select } = item;
    if (can_select) {
      return (
        <Button
          className={styles.updateSetting}
          variant="filled"
          icon={<ArrowClockwiseIcon fill="#344054" />}
          onClick={(e) => {
            e.stopPropagation();
            if (migratingStatus === 'pending') {
              message.warning('模型存储路径正在变更中，请稍后操作');
              return;
            }
            onModelAuthVisible?.({
              visible: true,
              type: 'update',
              modelData: modelData,
            });
          }}
        >
          更新授权
        </Button>
      );
    }
    return (
      <>
        <Button
          type="primary"
          onClick={(e) => {
            {
              e.stopPropagation();
              if (migratingStatus === 'pending') {
                message.warning('模型存储路径正在变更中，请稍后操作');
                return;
              }
              onModelAuthVisible?.({
                visible: true,
                type: 'config',
                modelData: modelData,
              });
            }
          }}
          icon={<SettingIcon fill="#ffffff" />}
        >
          配置授权
        </Button>
      </>
    );
  };
  const handleSelectModelData = (e: MouseEvent<HTMLElement>) => {
    e.stopPropagation();
    if (setSelectModel) {
      if (selectModel?.id && selectModel?.id === modelData?.id) {
        setSelectModel({} as IModelDataItem);
      } else {
        setSelectModel(modelData);
      }
    }
  };
  return (
    <div
      className={`${styles.generalCard} ${!isDetail ? styles.generalCardHover : styles.generalCardDetail} `}
      onClick={() => onCardClick?.(true, modelData)}
    >
      {/* 推荐使用，定位右上角 */}
      {modelData?.is_recommended && !props.isSelectable && <div className={styles.recommend}>推荐使用</div>}
      <div className={styles.cardHeader}>
        <div className={styles.cardTitle}>
          {/* logo */}
          <div className={styles.avatar}>
            <img
              alt=""
              src={modelData?.avatar}
              width={24}
            />
            {modelData?.is_recommended && props.isSelectable ? (
              <span>
                <img
                  src={recommendedIcon}
                  alt=""
                />
              </span>
            ) : null}
          </div>
          {/* 名称 */}
          <Tooltip title={modelData?.name}>
            <div className={styles.title}>{modelData?.name}</div>
          </Tooltip>
          {/* 本地还是云端 */}
          <div className={styles.localOrCloud}>
            {modelSourceVal === 'local' ? (
              <>
                <LocalIcon />
                <div className={styles.localOrCloudText}>本地</div>
              </>
            ) : (
              <>
                <CloudIcon />
                <div className={styles.localOrCloudText}>云端</div>
              </>
            )}
          </div>
        </div>
      </div>
      {props.isSelectable ? (
        <div className={styles.actionsWarp}>
          <Tooltip title={modelData?.can_select ? null : toolTipsText}>
            <Radio
              disabled={!modelData?.can_select}
              value={modelData?.id}
              key={modelData?.id}
              onClick={(e: MouseEvent<HTMLElement>) => handleSelectModelData(e)}
            />
          </Tooltip>
        </div>
      ) : null}

      <TagsRender
        tags={(modelData?.class || []).concat([modelData?.size])}
        highlightNums={(modelData?.class || []).length}
      />

      <div className={`${isDetail ? styles.contentWrapperDetail : styles.contentWrapper}`}>
        {isDetail ? <ReactMarkdown>{modelData?.desc}</ReactMarkdown> : <Tooltip title={<div style={{ maxHeight: '100px', overflow: 'auto' }}>{modelData?.desc}</div>}>{modelData?.desc}</Tooltip>}
      </div>

      <div className={styles.infoWrapper}>
        <div className={styles.providerName}>{modelData.flavor}</div>

        {modelData?.can_select && modelSourceVal === 'local' && <div className={styles.modelStatus}>已下载</div>}
        {modelData?.can_select && modelSourceVal === 'remote' && <div className={styles.modelStatus}>已授权</div>}
      </div>
      {!isDetail && modelSourceVal === 'local' && <div className={styles.handlebar}>{statusToText(modelData)}</div>}
      {!isDetail && modelSourceVal === 'remote' && <div className={styles.handlebar}>{remoteStatusToText(modelData)}</div>}
    </div>
  );
}<|MERGE_RESOLUTION|>--- conflicted
+++ resolved
@@ -29,14 +29,10 @@
 }
 
 export default function GeneralCard(props: IGeneralCardProps) {
-<<<<<<< HEAD
   const { isDetail, onCardClick, modelSourceVal, onDeleteConfirm, onModelAuthVisible, onDownloadConfirm, modelData, setSelectModel, selectModel } = props;
-  const { isPathMigrating } = useModelPathChangeStore();
   const toolTipsText = props?.selectTooltip ?? '请先下载/授权，再体验';
-=======
-  const { isDetail, onCardClick, modelSourceVal, onDeleteConfirm, onModelAuthVisible, onDownloadConfirm, modelData } = props;
+
   const { migratingStatus } = useModelPathChangeStore();
->>>>>>> d66d21f9
   const statusToText = (item: IModelDataItem) => {
     const { FAILED, IN_PROGRESS, COMPLETED, PAUSED } = DOWNLOAD_STATUS;
     const { status, can_select } = item;
