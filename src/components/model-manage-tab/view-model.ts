import { useState } from 'react';
<<<<<<< HEAD
import { IModelSourceType } from '@/types';
=======
import { IModelSourceType } from '../../types';
import { useRequest, useDebounce } from 'ahooks';
import { httpRequest } from '@/utils/httpRequest';
>>>>>>> 120d16a6

export function useViewModel() {
  // 模型来源
  const [modelSourceVal, setModelSourceVal] = useState<IModelSourceType>('local');
  // 模型搜索
  const [modelSearchVal, setModelSearchVal] = useState<string>('');

  const onModelSourceChange = (val: IModelSourceType) => {
    setModelSourceVal(val);
    setModelSearchVal('');
  };

  const onModelSearch = (val: string) => {
    setModelSearchVal(val);
  };

  return {
    modelSourceVal,
    onModelSourceChange,
    modelSearchVal,
    onModelSearch,
  };
}<|MERGE_RESOLUTION|>--- conflicted
+++ resolved
@@ -1,12 +1,5 @@
 import { useState } from 'react';
-<<<<<<< HEAD
 import { IModelSourceType } from '@/types';
-=======
-import { IModelSourceType } from '../../types';
-import { useRequest, useDebounce } from 'ahooks';
-import { httpRequest } from '@/utils/httpRequest';
->>>>>>> 120d16a6
-
 export function useViewModel() {
   // 模型来源
   const [modelSourceVal, setModelSourceVal] = useState<IModelSourceType>('local');
