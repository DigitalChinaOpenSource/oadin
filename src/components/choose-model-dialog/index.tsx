--- conflicted
+++ resolved
@@ -2,14 +2,10 @@
 import { Modal, Tabs, TabsProps, message } from 'antd';
 import styles from './index.module.scss';
 import useSelectedModelStore from '@/store/useSelectedModel';
-<<<<<<< HEAD
 import { ModelSquare } from '@/components/choose-model-dialog/modelSquare.tsx';
 import { MyModel } from '@/components/choose-model-dialog/myModel.tsx';
-=======
 import useChatStore from '@/components/chat-container/store/useChatStore';
-import ModelManageTab from '@/components/model-manage-tab';
 import { useViewModel } from './view-model';
->>>>>>> 212c9395
 
 export interface IChooseModelDialog {
   onCancel: () => void;
@@ -18,39 +14,13 @@
 
 export const ChooseModelDialog: React.FC<IChooseModelDialog> = (props: IChooseModelDialog) => {
   const { selectedModel, setIsSelectedModel } = useSelectedModelStore();
-<<<<<<< HEAD
   const [activeKey, setActiveKey] = useState<string>('model-square');
   const onChange = (activeKey: string) => {
     setActiveKey(activeKey);
   };
-
-  const onOk = () => {
-    if (selectedModel && Object.keys(selectedModel).length > 0) {
-      setIsSelectedModel(true);
-      props.onCancel();
-    } else {
-      message.warning('请先选择一个模型');
-    }
-  };
-=======
   const { currentSessionId } = useChatStore();
   const { fetchChangeModel } = useViewModel();
->>>>>>> 212c9395
-  const items: TabsProps['items'] = [
-    {
-      key: 'model-square',
-      label: '模型广场',
-      children: <ModelSquare />,
-    },
-    {
-      key: 'my-models',
-      label: '我的模型',
-      children: <MyModel />,
-    },
-  ];
 
-<<<<<<< HEAD
-=======
   const onOk = () => {
     if (selectedModel && Object.keys(selectedModel).length > 0) {
       setIsSelectedModel(true);
@@ -60,8 +30,19 @@
       message.warning('请先选择一个模型');
     }
   };
+    const items: TabsProps['items'] = [
+        {
+            key: 'model-square',
+            label: '模型广场',
+            children: <ModelSquare />,
+        },
+        {
+            key: 'my-models',
+            label: '我的模型',
+            children: <MyModel />,
+        },
+    ];
 
->>>>>>> 212c9395
   return (
     <Modal
       style={{ top: 20 }}
