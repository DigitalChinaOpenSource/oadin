--- conflicted
+++ resolved
@@ -35,11 +35,7 @@
 
   // 表单提交处理
   const onFinish = (values: ModelSettingFormValues) => {
-<<<<<<< HEAD
-    console.log('提交的表单数据:', values);
-=======
     // TODO: 调用API保存配置
->>>>>>> b6a3570b
     changeModelDownUrl(values.modelDownloadUrl);
   };
 
