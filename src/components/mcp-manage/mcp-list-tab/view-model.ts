--- conflicted
+++ resolved
@@ -10,15 +10,6 @@
 
   const [mcpListData, setMcpListData] = useState([]);
   const [mcpSearchVal, setMcpSearchVal] = useState({} as IMcpListRequestParams);
-<<<<<<< HEAD
-  useEffect(() => {
-    fetchMcpList({
-      deployment: 'hosted',
-      page: 1,
-      size: 10,
-    });
-  }, []);
-=======
 
   // useEffect(() => {
   //   fetchMcpList({
@@ -27,12 +18,11 @@
   //     size: 10,
   //   });
   // }, []);
->>>>>>> 1bbbb9f1
 
   // 获取 mcp 列表
   const { loading: mcpListLoading, run: fetchMcpList } = useRequest(
     async (params: IMcpListRequestParams) => {
-      const data = await httpRequest.post<IMcpListData>('/mcp/search', params, { baseURL: '/api' });
+      const data = await httpRequest.post<IMcpListData>('/api/mcp/search', params);
       return data?.data || [];
     },
     {
