--- conflicted
+++ resolved
@@ -1,11 +1,7 @@
-<<<<<<< HEAD
-import Styles from './index.module.scss';
+import styles from './index.module.scss';
 import { Collapse, CollapseProps, List } from 'antd';
 // type CollapseItemType = {;
 
-=======
-import styles from './index.module.scss';
->>>>>>> d4c5a59a
 export default function McpTools() {
   const mcpTollData = [
     { id: '1', key: '1', label: '测试1', description: '测试内容1' },
@@ -13,8 +9,7 @@
     { id: '3', key: '3', label: '测试3', description: '测试内容3' },
   ];
   return (
-<<<<<<< HEAD
-    <div className={Styles.mcpTools}>
+    <div className={styles.mcpTools}>
       <List
         // className={}
         itemLayout="horizontal"
@@ -36,11 +31,6 @@
           </List.Item>
         )}
       />
-=======
-    <div className={styles.mcpTools}>
-      <h1>MCP Tools</h1>
-      <p>Tools for managing and analyzing MCP data.</p>
->>>>>>> d4c5a59a
     </div>
   );
 }