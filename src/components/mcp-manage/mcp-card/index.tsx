--- conflicted
+++ resolved
@@ -12,11 +12,8 @@
 import { useMcpDetail } from '@/components/mcp-manage/mcp-detail/useMcpDetail.ts';
 import { McpDetailType } from '@/components/mcp-manage/mcp-detail/type.ts';
 import EllipsisTooltip from '@/components/ellipsis-tooltip';
-<<<<<<< HEAD
 import useMcpDownloadStore from '@/store/useMcpDownloadStore.ts';
-=======
 import { checkMcpLength } from '@/components/select-mcp/lib/selectMcpHelper.ts';
->>>>>>> eeaa27fe
 
 export interface IMcpCardProps {
   // 模型数据
@@ -49,7 +46,7 @@
       setSelectTemporaryMcpItems?.(selectTemporaryMcpItems.filter((mcpItem) => mcpItem?.id !== item?.id));
     }
   };
-  const contentRef = useRef<HTMLDivElement>(null);
+
   const [showOperate, setShowOperate] = useState(false);
 
   // 根据全局store的MCP设置状态
@@ -63,7 +60,6 @@
     }
   };
   useEffect(() => {
-<<<<<<< HEAD
     const currentItem = mcpDownloadList.find((item) => item.mcpDetail?.id === mcpData.id);
     if (!currentItem) return setShowLoading(false);
     // 如果找到当前mcp的下载状态，则设置对应的loading状态
@@ -74,10 +70,6 @@
       if (currentItem.downStatus === 'success') {
         fetchMcpDetail();
       }
-=======
-    if (contentRef.current) {
-      const isOverflowing = contentRef.current.scrollHeight > contentRef.current.offsetHeight;
->>>>>>> eeaa27fe
     }
   }, [mcpDownloadList]);
 
