import { useState, useEffect, useRef } from 'react';
import { useRequest } from 'ahooks';
import { httpRequest } from '@/utils/httpRequest';
import { IMcpListRequestParams, IMcpListData } from './types';
import { mcpListDataMock } from './constant';
import { useNavigate } from 'react-router-dom';

export function useViewModel() {
  const navigate = useNavigate();

  const [mcpListData, setMcpListData] = useState([]);
  // const [mcpSearchVal, setMcpSearchVal] = useState({} as IMcpListRequestParams);
  // 过滤器是否折叠了
  const [collapsed, setCollapsed] = useState(false);
  const [pagination, setPagination] = useState({
    current: 1,
    pageSize: 12,
    total: 20,
  });

  // 标签测试数据
  const tagsData = [
    {
      category: '图像处理',
      tags: ['增强', '压缩', '分割'],
    },
    {
      category: '文本分析',
      tags: ['情感分析', '关键词提取'],
    },
  ];

  // 初始化标签数据
  const initData = tagsData.reduce((acc: Record<string, any>, item) => {
    acc[item.category] = [];
    return acc;
  }, {});

  // 标签选中结果
  const [checkedValues, setCheckedValues] = useState(initData);
  // 查询列表所需的参数
  const [postParams, setPostParams] = useState<IMcpListRequestParams>({
    keyword: '',
    page: 1,
    size: 12,
    category: Object.keys(checkedValues).filter((key) => checkedValues[key].length > 0),
    tags: [],
  });

  // 获取 mcp 列表
  const { loading: mcpListLoading, run: fetchMcpList } = useRequest(
    async () => {
      const data = await httpRequest.post<IMcpListData>('/mcp/search', postParams, { baseURL: '/api' });
      return data?.data;
    },
    {
      manual: true,
      onSuccess: (data) => {
        console.log('fetchMcpList===>', data);
        // setMcpListData(data?.list);
        // setPagination(
        //   ...pagination,
        //   total: data?.total,
        // )
      },
      onError: (error) => {
        console.error('获取模型列表失败:', error);
      },
    },
  );

  const handelMcpCardClick = (serviceId: string | number) => {
    navigate(`/mcp-detail?serviceId=${serviceId}&mcpFrom=mcpList`);
  };

  // 搜索框搜索
  const onMcpInputSearch = (inputSearchVal: string) => {
    console.log('inputSearchVal===>', inputSearchVal);
    if (inputSearchVal === postParams.keyword) return;
    setPagination({ ...pagination, current: 1 });
    setPostParams({
      ...postParams,
      page: 1,
      keyword: inputSearchVal,
      category: Object.keys(checkedValues).filter((key) => checkedValues[key].length > 0),
      tags: Object.values(checkedValues).flat(),
    });
  };

  const handlePageChange = (page: number, pageSize: number) => {
    console.log('page', page);
    console.log('pageSize', pageSize);
    setPagination({
      ...pagination,
      current: page,
      pageSize,
    });
    setPostParams({
      ...postParams,
      page,
      size: pageSize,
    });
  };

  // 标签选择改变
  const handleTagsChange = (category: string, list: any) => {
    const updatedCheckedValues = {
      ...checkedValues,
      [category]: list,
    };

    setCheckedValues(updatedCheckedValues);

    // 更新分页并设置新的查询参数
    setPagination({
      ...pagination,
      current: 1,
    });

    const updatedPostParams = {
      ...postParams,
      page: 1,
      category: Object.keys(updatedCheckedValues).filter((key) => updatedCheckedValues[key].length > 0),
      tags: Object.values(updatedCheckedValues).flat(),
    };

    setPostParams(updatedPostParams);
  };

  const [searchVal, setSearchVal] = useState('');

  useEffect(() => {
    fetchMcpList();
  }, [postParams]);

  return {
    mcpListLoading,
    mcpListData: mcpListDataMock,
    // mcpSearchVal,

    handelMcpCardClick,
    onMcpInputSearch,
    collapsed,
    setCollapsed,
    pagination,
<<<<<<< HEAD
    handlePageChange,
    handleTagsChange,
    tagsData,
    checkedValues,
    searchVal,
    setSearchVal,
=======
    onPageChange,
    onShowSizeChange,
>>>>>>> 464718e3
  };
}<|MERGE_RESOLUTION|>--- conflicted
+++ resolved
@@ -143,16 +143,14 @@
     collapsed,
     setCollapsed,
     pagination,
-<<<<<<< HEAD
     handlePageChange,
     handleTagsChange,
     tagsData,
     checkedValues,
     searchVal,
     setSearchVal,
-=======
+    pagination,
     onPageChange,
     onShowSizeChange,
->>>>>>> 464718e3
   };
 }