import { Checkbox, Modal, ModalProps, Space, Tabs, TabsProps } from 'antd';
import React, { useState } from 'react';
import styles from './index.module.scss';
import McpSquareTab from '@/components/mcp-manage/mcp-square-tab';
import MyMcpTab from '@/components/mcp-manage/my-mcp-tab';

export type IChooseMcpDialog = ModalProps & {};

<<<<<<< HEAD
export const ChooseMcpDialog: React.FC<IChooseModelDialog> = (options: IChooseModelDialog) => {
  // 控制是否只显示已选中的项
  const [showOnlySelectedMyMcp, setShowOnlySelectedMyMcp] = useState<boolean>(false);
  const [showOnlySelectedMcpList, setShowOnlySelectedMcpList] = useState<boolean>(false);
  const [activeKey, setActiveKey] = useState<string>('myMcp');
  console.info(activeKey, '当前选中的页码');
=======
export const ChooseMcpDialog: React.FC<IChooseMcpDialog> = (options: IChooseMcpDialog) => {
  const onChange = () => {};
>>>>>>> 57978f45
  const mcpDialogTabItems: TabsProps['items'] = [
    {
      key: 'mcpList',
      label: 'MCP广场',
      children: (
        <div className={styles.choose_model_tab_warp}>
          <McpSquareTab
            isDialog
            activeKey={activeKey}
            showOnlySelectedMyMcp={showOnlySelectedMyMcp}
            showOnlySelectedMcpList={showOnlySelectedMcpList}
          />
        </div>
      ),
    },
    {
      key: 'myMcp',
      label: '我的MCP',
      children: (
        <div className={styles.choose_model_tab_warp}>
          <MyMcpTab
            isDialog
            activeKey={activeKey}
            showOnlySelectedMyMcp={showOnlySelectedMyMcp}
            showOnlySelectedMcpList={showOnlySelectedMcpList}
          />
        </div>
      ),
    },
  ];
  const onChange = (activeKey: string) => {
    setActiveKey(activeKey);
  };

  return (
    <Modal
      className={styles.choose_model}
      okText="立即体验"
      title="选择 MCP"
      style={{ top: 20 }}
      width={1000}
      footer={(_, { OkBtn, CancelBtn }) => (
        <div className={styles.choose_model_footer}>
          <Checkbox
            checked={activeKey === 'myMcp' ? showOnlySelectedMyMcp : showOnlySelectedMcpList}
            onChange={(e) => {
              if (activeKey === 'myMcp') {
                setShowOnlySelectedMyMcp(e.target.checked);
              } else {
                setShowOnlySelectedMcpList(e.target.checked);
              }
            }}
          >
            仅显示已选
          </Checkbox>
          <Space>
            <CancelBtn />
            <OkBtn />
          </Space>
        </div>
      )}
      {...options}
    >
      <Tabs
        items={mcpDialogTabItems}
        onChange={onChange}
        activeKey={activeKey}
      />
    </Modal>
  );
};<|MERGE_RESOLUTION|>--- conflicted
+++ resolved
@@ -6,17 +6,12 @@
 
 export type IChooseMcpDialog = ModalProps & {};
 
-<<<<<<< HEAD
-export const ChooseMcpDialog: React.FC<IChooseModelDialog> = (options: IChooseModelDialog) => {
+export const ChooseMcpDialog: React.FC<IChooseMcpDialog> = (options: IChooseModelDialog) => {
   // 控制是否只显示已选中的项
   const [showOnlySelectedMyMcp, setShowOnlySelectedMyMcp] = useState<boolean>(false);
   const [showOnlySelectedMcpList, setShowOnlySelectedMcpList] = useState<boolean>(false);
   const [activeKey, setActiveKey] = useState<string>('myMcp');
   console.info(activeKey, '当前选中的页码');
-=======
-export const ChooseMcpDialog: React.FC<IChooseMcpDialog> = (options: IChooseMcpDialog) => {
-  const onChange = () => {};
->>>>>>> 57978f45
   const mcpDialogTabItems: TabsProps['items'] = [
     {
       key: 'mcpList',
