<<<<<<< HEAD
<!DOCTYPE html>
<html lang="en">
  <head>
    <meta charset="UTF-8" />
    <link
      rel="icon"
      type="image/svg+xml"
      href="./assets/favicon-DpKYcm6C.png"
    />
    <meta
      name="viewport"
      content="width=device-width, initial-scale=1.0"
    />
    <title>Byze Web Console</title>
    <script type="module" crossorigin src="./assets/index-B_XVpOur.js"></script>
    <link rel="stylesheet" crossorigin href="./assets/index-aYaqOjFm.css">
  </head>
  <body>
    <div id="root"></div>

  </body>
</html>
=======
<!DOCTYPE html>
<html lang="en">
  <head>
    <meta charset="UTF-8" />
    <link
      rel="icon"
      type="image/svg+xml"
      href="./assets/favicon-B0B9bUC3.png"
    />
    <meta
      name="viewport"
      content="width=device-width, initial-scale=1.0"
    />
    <title>Byze Web Console</title>
    <script type="module" crossorigin src="./assets/index-BiYanjsA.js"></script>
    <link rel="stylesheet" crossorigin href="./assets/index-Ni1Pudra.css">
  </head>
  <body>
    <div id="root"></div>
  </body>
</html>
>>>>>>> 95afe884
<|MERGE_RESOLUTION|>--- conflicted
+++ resolved
@@ -1,4 +1,3 @@
-<<<<<<< HEAD
 <!DOCTYPE html>
 <html lang="en">
   <head>
@@ -20,27 +19,4 @@
     <div id="root"></div>
 
   </body>
-</html>
-=======
-<!DOCTYPE html>
-<html lang="en">
-  <head>
-    <meta charset="UTF-8" />
-    <link
-      rel="icon"
-      type="image/svg+xml"
-      href="./assets/favicon-B0B9bUC3.png"
-    />
-    <meta
-      name="viewport"
-      content="width=device-width, initial-scale=1.0"
-    />
-    <title>Byze Web Console</title>
-    <script type="module" crossorigin src="./assets/index-BiYanjsA.js"></script>
-    <link rel="stylesheet" crossorigin href="./assets/index-Ni1Pudra.css">
-  </head>
-  <body>
-    <div id="root"></div>
-  </body>
-</html>
->>>>>>> 95afe884
+</html>