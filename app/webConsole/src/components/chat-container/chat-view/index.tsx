--- conflicted
+++ resolved
@@ -4,12 +4,8 @@
 import ReactMarkdown from 'react-markdown';
 import remarkGfm from 'remark-gfm';
 import rehypeRaw from 'rehype-raw';
-<<<<<<< HEAD
 import '@res-utiles/ui-components/dist/index.css';
 import { Button, message, type UploadFile } from 'antd';
-=======
-import { Button, message } from 'antd';
->>>>>>> e8183012
 import { SelectMcp } from '@/components/select-mcp';
 import { CopyIcon, ArrowClockwiseIcon, StopIcon } from '@phosphor-icons/react';
 import { CopyToClipboard } from 'react-copy-to-clipboard';
