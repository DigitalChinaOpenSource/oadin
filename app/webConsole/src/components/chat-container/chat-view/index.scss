.chat-layout {
  display: flex;
  flex-direction: column;
  width: 100%;
  height: calc(100vh - 230px);
}

.chat-body {
  width: 100%;
  height: 100%;
  display: flex;
  flex-direction: column;
}

.chat-width {
  /* max-width: 800px; */
  width: 100%;
  margin: 0 auto;
}

.chat-message-area {
  flex: 1;
  overflow-y: auto;
  scrollbar-width: none;
  -ms-overflow-style: none;
  &::-webkit-scrollbar {
    display: none;
  }
}
.chat-message-list.ru-list {
  line-height: 24px;
  gap: 16px;
}

.chat-message-content-list.ru-list {
  gap: 16px;
  ol {
    padding-left: 16px;
  }
}

.chat-divider {
  height: 1px;
  width: 100%;
  background-color: #ececec;
}

.chat-input-area {
  position: sticky;
  bottom: 0;
  width: 100%;
  background-color: #e7effb;
  padding-top: 8px;
  padding-bottom: 24px;
  z-index: 100;
}
.chat-input.ru-chat-input {
  border-radius: 8px;
  border: unset;
}

.user-bubble.ru-chat-bubble-body-content {
  background-color: #e7e1ff;
  color: #4f4dff;
  border-radius: 8px;
}

.ai-bubble.ru-chat-bubble-body-content {
  background-color: #fff;
  color: #000000;
  width: 100%;
  border-radius: 8px;
}

.upload-file-item {
  position: relative;
  padding: 8px 12px;
  background-color: #ffffff;
  border: 1px solid #d9d9d9;
  border-radius: 4px;
  font-size: 12px;
  color: #344054;
  display: inline-flex;
  align-items: center;
}

.upload-file-remove {
  position: absolute;
  right: -8px;
  top: 2px;
  transform: translateY(-50%);
  cursor: pointer;
}

.file-icon {
  width: 24px;
  height: 24px;
  padding: 4px;
  margin-right: 8px;
  border-radius: 4px;
  img {
    width: 100%;
    height: 100%;
  }
}
.uploading-icon,
.done-icon {
  background-color: #7b86ff;
}

.error-icon {
  background-color: #ffccc7;
}

.bottom-panel-container {
  display: flex;
  flex-direction: column;
  width: 100%;
  margin: 16px 0;
}

.message-control-buttons {
  display: flex;
  flex-direction: row;
  justify-content: flex-end;
  gap: 8px;
  margin-top: 8px;
  padding-right: 8px;
}

.error-message {
  background-color: rgba(232, 89, 81, 0.1);
  border-radius: 6px;
  margin: 8px 0;
}

.chat-message-bubble {
  width: 100%;
  border-radius: 8px;
  background: #fff;
  padding: 16px;
  ol,
  ul {
    padding-left: 16px;
  }
<<<<<<< HEAD
}
.markdown-content {
  max-width: 100%;
  word-wrap: break-word;
  overflow-wrap: break-word;
  word-break: break-all;
  img {
    max-width: 100%;
  }
  pre {
    overflow-x: auto;
    white-space: pre;
    word-wrap: normal;
  }

  /* 针对行内代码 */
  code {
    white-space: pre-wrap;
    word-break: break-all;
  }
  table {
    width: 100%;
    border-collapse: collapse;
    margin: 1rem 0;
  }

  th,
  td {
    border: 1px solid #ddd;
    padding: 0.5rem;
    text-align: left;
  }

  th {
    background-color: #f2f2f2;
  }

  tr:nth-child(even) {
    background-color: #f9f9f9;
  }
  ul,
  ol {
    display: block;
    list-style-type: disc;
    margin-block-start: 1em;
    margin-block-end: 1em;
    padding-inline-start: 40px;
    unicode-bidi: isolate;
  }
  li {
    display: list-item;
    text-align: -webkit-match-parent;
    unicode-bidi: isolate;
    white-space: normal;
    word-wrap: break-word;
    word-break: normal;
  }
  h2 {
    font-size: 24px;
    line-height: 32px;
    margin-top: 0;
  }
  p {
    width: 100%;
    // white-space: normal;
    word-wrap: break-word;
    word-break: normal;
    margin-top: 0;
    white-space: pre-wrap;
  }
}

.user-question {
  display: flex;
  flex-direction: column;
  align-items: flex-end;
  gap: 16px;
  .user-question-files {
    display: flex;
    gap: 8px;
    align-items: center;
  }
=======
>>>>>>> e8183012
}<|MERGE_RESOLUTION|>--- conflicted
+++ resolved
@@ -143,77 +143,6 @@
   ul {
     padding-left: 16px;
   }
-<<<<<<< HEAD
-}
-.markdown-content {
-  max-width: 100%;
-  word-wrap: break-word;
-  overflow-wrap: break-word;
-  word-break: break-all;
-  img {
-    max-width: 100%;
-  }
-  pre {
-    overflow-x: auto;
-    white-space: pre;
-    word-wrap: normal;
-  }
-
-  /* 针对行内代码 */
-  code {
-    white-space: pre-wrap;
-    word-break: break-all;
-  }
-  table {
-    width: 100%;
-    border-collapse: collapse;
-    margin: 1rem 0;
-  }
-
-  th,
-  td {
-    border: 1px solid #ddd;
-    padding: 0.5rem;
-    text-align: left;
-  }
-
-  th {
-    background-color: #f2f2f2;
-  }
-
-  tr:nth-child(even) {
-    background-color: #f9f9f9;
-  }
-  ul,
-  ol {
-    display: block;
-    list-style-type: disc;
-    margin-block-start: 1em;
-    margin-block-end: 1em;
-    padding-inline-start: 40px;
-    unicode-bidi: isolate;
-  }
-  li {
-    display: list-item;
-    text-align: -webkit-match-parent;
-    unicode-bidi: isolate;
-    white-space: normal;
-    word-wrap: break-word;
-    word-break: normal;
-  }
-  h2 {
-    font-size: 24px;
-    line-height: 32px;
-    margin-top: 0;
-  }
-  p {
-    width: 100%;
-    // white-space: normal;
-    word-wrap: break-word;
-    word-break: normal;
-    margin-top: 0;
-    white-space: pre-wrap;
-  }
 }
 
 .user-question {
@@ -226,6 +155,4 @@
     gap: 8px;
     align-items: center;
   }
-=======
->>>>>>> e8183012
 }