--- conflicted
+++ resolved
@@ -66,13 +66,10 @@
 				// fmt.Printf("[ChatStream] 收到空块，跳过\n")
 				continue
 			}
-<<<<<<< HEAD
-=======
 			// Debug输出
 			// fmt.Printf("[ChatStream] 收到块，长度: %d\n", len(result.HTTP.Body))
 			// debugLogJSON("[ChatStream] 原始响应内容", result.HTTP.Body)
 			// debugLogJSON("[ChatStream] 收到块内容", result.HTTP.Body) // 调用调试日志函数
->>>>>>> 60fdb8c4
 
 			// 每个块都是一个完整的JSON对象
 			var ollamaResp ollamaAPIResponse
