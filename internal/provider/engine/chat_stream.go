--- conflicted
+++ resolved
@@ -92,15 +92,10 @@
 				Finished     bool   `json:"finished"`
 				Id           string `json:"id"`
 				Message      struct {
-<<<<<<< HEAD
 					Content   string           `json:"content"`
 					Role      string           `json:"role"`
+					Thinking  string           `json:"thinking"`
 					ToolCalls []types.ToolCall `json:"tool_calls,omitempty"`
-=======
-					Content  string `json:"content"`
-					Role     string `json:"role"`
-					Thinking string `json:"thinking"`
->>>>>>> 8e644f70
 				} `json:"message"`
 				Model string `json:"model"`
 			}
