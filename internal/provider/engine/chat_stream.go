--- conflicted
+++ resolved
@@ -92,15 +92,10 @@
 				Finished     bool   `json:"finished"`
 				Id           string `json:"id"`
 				Message      struct {
-<<<<<<< HEAD
 					Content   string           `json:"content"`
 					Role      string           `json:"role"`
+					Thinking  string           `json:"thinking"`
 					ToolCalls []types.ToolCall `json:"tool_calls,omitempty"`
-=======
-					Content  string `json:"content"`
-					Role     string `json:"role"`
-					Thinking string `json:"thinking"`
->>>>>>> 7dcd8ac4
 				} `json:"message"`
 				Model string `json:"model"`
 			}
