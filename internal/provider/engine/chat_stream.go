package engine

import (
	"byze/internal/schedule"
	"byze/internal/types"
	"context"
	"encoding/json"
	"fmt"
)

func (e *Engine) ChatStream(ctx context.Context, req *types.ChatRequest) (<-chan *types.ChatResponse, <-chan error) {
	respChan := make(chan *types.ChatResponse)
	errChan := make(chan error, 1)
	body, err := json.Marshal(req)
	if err != nil {
		go func() {
			errChan <- err
			close(respChan)
			close(errChan)
		}()
		return respChan, errChan
	}

	// Convert model ID to model name if needed
	originalModel := req.Model
	modelName := e.GetModelById(ctx, req.Model).Name

	// Debug log to trace model conversion
	fmt.Printf("[ChatStream] Model conversion: %s -> %s\n", originalModel, modelName)
	fmt.Printf("[ChatStream] Request body: %s\n", string(body))

	// 打印即将发往Ollama的请求体内容，重点关注think参数
	fmt.Printf("[ChatStream] Final request body to Ollama: %s\n", string(body))

	serviceReq := &types.ServiceRequest{
		Service:       "chat",
		Model:         modelName, // 使用模型名
		FromFlavor:    "ollama",  // 使用Ollama风格
		AskStreamMode: true,      // 启用流式输出
		Think:         req.Think,
		HTTP: types.HTTPContent{
			Body: body,
		},
	}

	// 请求调度器执行任务
	_, ch := schedule.GetScheduler().Enqueue(serviceReq)

	go func() {
		defer close(respChan)
		defer close(errChan)

		// 跟踪流的状态
		accumulatedContent := ""
		var toolCalls []types.ToolCall
		var thoughts string

		// 处理流式响应
		for result := range ch {
			if result.Error != nil {
				errChan <- result.Error
				return
			}

			// 如果chunk为空，则跳过
			if len(result.HTTP.Body) == 0 {
				// fmt.Printf("[ChatStream] 收到空块，跳过\n")
				continue
			}
			// Debug输出
			// fmt.Printf("[ChatStream] 收到块，长度: %d\n", len(result.HTTP.Body))
<<<<<<< HEAD
			// fmt.Printf("[ChatStream] 原始响应内容", string(result.HTTP.Body))
=======
			// debugLogJSON("[ChatStream] 原始响应内容", result.HTTP.Body)
>>>>>>> 965e1c13
			// debugLogJSON("[ChatStream] 收到块内容", result.HTTP.Body) // 调用调试日志函数

			// 每个块都是一个完整的JSON对象
			var ollamaResp ollamaAPIResponse
			var content string
			isComplete := false
			model := ""

			// 首先尝试解析为Ollama API标准响应
			if err := json.Unmarshal(result.HTTP.Body, &ollamaResp); err == nil {
				// 提取模型名称
				model = ollamaResp.Model

				// 检查是否完成
				isComplete = ollamaResp.Done

				// 按优先级提取content
				// 1. 如果存在message字段且有内容，使用message.content (优先 /api/chat 格式)
				if ollamaResp.Message != nil && ollamaResp.Message.Content != "" {
					content = ollamaResp.Message.Content
<<<<<<< HEAD
=======
					// fmt.Printf("[ChatStream] 从message.content提取内容，长度: %d\n", len(content))
>>>>>>> 965e1c13
				} else if ollamaResp.Response != "" {
					// 2. 如果存在response字段且有内容，使用response (/api/generate 格式)
					content = ollamaResp.Response
					fmt.Printf("[ChatStream] 从response提取内容，长度: %d\n", len(content))
				} else if ollamaResp.Content != "" {
					// 3. 如果存在content字段且有内容，使用content (备用)
					content = ollamaResp.Content
					fmt.Printf("[ChatStream] 从content提取内容，长度: %d\n", len(content))
				}

				var thoughts string
				if ollamaResp.Message != nil && ollamaResp.Message.Thinking != "" {
					thoughts = ollamaResp.Message.Thinking
					fmt.Printf("[ChatStream] 提取到思考内容，长度: %d\n", len(thoughts))
				}

				// 提取工具调用(如果有)
				if ollamaResp.Message != nil && ollamaResp.Message.ToolCalls != nil && len(ollamaResp.Message.ToolCalls) > 0 {
					toolCalls = ollamaResp.Message.ToolCalls
					fmt.Printf("[ChatStream] 提取到工具调用，数量: %d\n", len(toolCalls))
				} else if ollamaResp.ToolCalls != nil && len(ollamaResp.ToolCalls) > 0 {
					toolCalls = ollamaResp.ToolCalls
					fmt.Printf("[ChatStream] 提取到工具调用，数量: %d\n", len(toolCalls))
				}
			} else {
				// 如果标准解析失败，尝试使用通用map解析
				fmt.Printf("[ChatStream] 标准解析失败: %v，尝试通用解析\n", err)

				var data map[string]interface{}
				if err := json.Unmarshal(result.HTTP.Body, &data); err == nil {
					// 提取消息内容
					extractedContent, found := extractContent(data)
					if found {
						content = extractedContent
						fmt.Printf("[ChatStream] 提取到内容，长度: %d\n", len(content))
					}

					// 检查是否完成
					if done, ok := data["done"].(bool); ok {
						isComplete = done
					}

					// 提取模型名称
					if m, ok := data["model"].(string); ok {
						model = m
					}

					// 提取思考内容
					if msg, ok := data["message"].(map[string]interface{}); ok {
						if th, ok := msg["thinking"].(string); ok && th != "" {
							thoughts = th
							fmt.Printf("[ChatStream] 从通用格式message.thinking中提取到思考内容，长度: %d\n", len(thoughts))
						}
					}
					// 如果没有在message中找到thinking，尝试从顶层查找
					if thoughts == "" {
						if th, ok := data["thinking"].(string); ok && th != "" {
							thoughts = th
							fmt.Printf("[ChatStream] 从顶层thinking中提取到思考内容，长度: %d\n", len(thoughts))
						}
					}

					// 提取工具调用
					if msg, ok := data["message"].(map[string]interface{}); ok {
						if tc, ok := msg["tool_calls"].([]types.ToolCall); ok && len(tc) > 0 {
							toolCalls = tc
							fmt.Printf("[ChatStream] 提取到工具调用，数量: %d\n", len(toolCalls))
						}
					}

					// 如果没有在message中找到，尝试从顶层查找
					if len(toolCalls) == 0 {
						if tc, ok := data["tool_calls"].([]types.ToolCall); ok && len(tc) > 0 {
							toolCalls = tc
							fmt.Printf("[ChatStream] 从顶层提取到工具调用，数量: %d\n", len(toolCalls))
						}
					}
				} else {
					fmt.Printf("[ChatStream] JSON解析完全失败: %v，跳过此块\n", err)
					continue // 如果连JSON都解析不了，就跳过这个块
				}
			} // 处理提取到的内容
			if content != "" {
				accumulatedContent += content
<<<<<<< HEAD
=======
				// fmt.Printf("[ChatStream] 累积内容，当前长度: %d\n", len(accumulatedContent))
>>>>>>> 965e1c13
			} // 创建响应对象
			resp := &types.ChatResponse{
				Content:       content, // 只发送当前块的内容，而不是累积的内容
				Model:         model,
				IsComplete:    isComplete,
				ToolCalls:     toolCalls,
				Object:        "chat.completion.chunk",
				TotalDuration: ollamaResp.TotalDuration, // 使用HTTP响应的持续时间
				Thoughts:      thoughts,                 // 添加思考内容
			} // 发送响应
			// 只发送有内容或是最后一个块的响应
			if resp.Content != "" || resp.IsComplete {
				// 如果是最后一个块，发送完整累积的内容
				if resp.IsComplete {
					// 确保最后一块还包含之前累积的内容
					resp.Content = accumulatedContent
					resp.Object = "chat.completion"
				}
				respChan <- resp
			}
		}
	}()
	return respChan, errChan
}

// 辅助函数：从数据中提取内容
func extractContent(data map[string]interface{}) (string, bool) {

	if msg, ok := data["message"].(map[string]interface{}); ok {
		if content, ok := msg["content"].(string); ok && content != "" {
			return content, true
		}
	}

	if response, ok := data["response"].(string); ok && response != "" {
		return response, true
	}

	if content, ok := data["content"].(string); ok && content != "" {
		return content, true
	}

	if text, ok := data["text"].(string); ok && text != "" {
		return text, true
	}

	if msg, ok := data["message"].(map[string]interface{}); ok {
		if toolCalls, ok := msg["tool_calls"].([]interface{}); ok && len(toolCalls) > 0 {
			return "", true
		}
	}

	if toolCalls, ok := data["tool_calls"].([]interface{}); ok && len(toolCalls) > 0 {
		return "", true
	}

	return "", false
}

func debugLogJSON(prefix string, data []byte) {
	maxLen := 1000
	content := string(data)
	if len(content) > maxLen {
		content = content[:maxLen] + "... (truncated)"
	}
	fmt.Printf("%s: %s\n", prefix, content)
}<|MERGE_RESOLUTION|>--- conflicted
+++ resolved
@@ -69,11 +69,7 @@
 			}
 			// Debug输出
 			// fmt.Printf("[ChatStream] 收到块，长度: %d\n", len(result.HTTP.Body))
-<<<<<<< HEAD
-			// fmt.Printf("[ChatStream] 原始响应内容", string(result.HTTP.Body))
-=======
 			// debugLogJSON("[ChatStream] 原始响应内容", result.HTTP.Body)
->>>>>>> 965e1c13
 			// debugLogJSON("[ChatStream] 收到块内容", result.HTTP.Body) // 调用调试日志函数
 
 			// 每个块都是一个完整的JSON对象
@@ -94,10 +90,7 @@
 				// 1. 如果存在message字段且有内容，使用message.content (优先 /api/chat 格式)
 				if ollamaResp.Message != nil && ollamaResp.Message.Content != "" {
 					content = ollamaResp.Message.Content
-<<<<<<< HEAD
-=======
 					// fmt.Printf("[ChatStream] 从message.content提取内容，长度: %d\n", len(content))
->>>>>>> 965e1c13
 				} else if ollamaResp.Response != "" {
 					// 2. 如果存在response字段且有内容，使用response (/api/generate 格式)
 					content = ollamaResp.Response
@@ -182,10 +175,7 @@
 			} // 处理提取到的内容
 			if content != "" {
 				accumulatedContent += content
-<<<<<<< HEAD
-=======
 				// fmt.Printf("[ChatStream] 累积内容，当前长度: %d\n", len(accumulatedContent))
->>>>>>> 965e1c13
 			} // 创建响应对象
 			resp := &types.ChatResponse{
 				Content:       content, // 只发送当前块的内容，而不是累积的内容
