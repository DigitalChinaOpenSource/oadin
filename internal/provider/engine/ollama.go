package engine

import (
	"context"
	"fmt"
	"log/slog"
	"net/http"
	"net/url"
	"os"
	"os/exec"
	"path/filepath"
	"runtime"
	"strconv"
	"strings"

	"byze/internal/types"
	"byze/internal/utils"
	"byze/internal/utils/client"
	"byze/internal/utils/progress"

	"github.com/spf13/cobra"
)

type OllamaProvider struct {
	EngineConfig *types.EngineRecommendConfig
}

func NewOllamaProvider(config *types.EngineRecommendConfig) *OllamaProvider {
	if config != nil {
		return &OllamaProvider{
			EngineConfig: config,
		}
	}

	ByzeDir, err := utils.GetByzeDataDir()
	if err != nil {
		slog.Error("Get Byze data dir failed: ", err.Error())
		return nil
	}

	downloadPath := fmt.Sprintf("%s/%s", ByzeDir, "download")
	if _, err := os.Stat(downloadPath); os.IsNotExist(err) {
		err := os.MkdirAll(downloadPath, 0o750)
		if err != nil {
			return nil
		}
	}

	ollamaProvider := new(OllamaProvider)
	ollamaProvider.EngineConfig = ollamaProvider.GetConfig()

	return ollamaProvider
}

func (o *OllamaProvider) GetDefaultClient() *client.Client {
	// default host
	host := "127.0.0.1:16677"
	if o.EngineConfig.Host != "" {
		host = o.EngineConfig.Host
	}

	// default scheme
	scheme := "http"
	if o.EngineConfig.Scheme == "https" {
		scheme = "https"
	}

	return client.NewClient(&url.URL{
		Scheme: scheme,
		Host:   host,
	}, http.DefaultClient)
}

func (o *OllamaProvider) StartEngine() error {
	execFile := "ollama"
	switch runtime.GOOS {
	case "windows":
		if utils.IpexOllamaSupportGPUStatus() {
			slog.Info("start ipex-llm-ollama...")
			execFile = o.EngineConfig.ExecPath + "/" + o.EngineConfig.ExecFile
			slog.Info("exec file path: " + execFile)
		} else {
			execFile = "ollama.exe"
		}
	case "darwin":
		execFile = "/Applications/Ollama.app/Contents/Resources/ollama"
	case "linux":
		execFile = "ollama"
	default:
		return fmt.Errorf("unsupported operating system: %s", runtime.GOOS)
	}

	cmd := exec.Command(execFile, "serve")
	err := cmd.Start()
	if err != nil {
		return fmt.Errorf("failed to start ollama: %v", err)
	}

	rootPath, err := utils.GetByzeDataDir()
	if err != nil {
		return fmt.Errorf("failed get byze dir: %v", err)
	}
	pidFile := fmt.Sprintf("%s/ollama.pid", rootPath)
	err = os.WriteFile(pidFile, []byte(fmt.Sprintf("%d", cmd.Process.Pid)), 0o644)
	if err != nil {
		return fmt.Errorf("failed to write pid file: %v", err)
	}

	go func() {
		cmd.Wait()
	}()

	return nil
}

func (o *OllamaProvider) StopEngine() error {
	rootPath, err := utils.GetByzeDataDir()
	if err != nil {
		return fmt.Errorf("failed get byze dir: %v", err)
	}
	pidFile := fmt.Sprintf("%s/ollama.pid", rootPath)

	pidData, err := os.ReadFile(pidFile)
	if err != nil {
		return fmt.Errorf("failed to read pid file: %v", err)
	}

	pid, err := strconv.Atoi(string(pidData))
	if err != nil {
		return fmt.Errorf("invalid pid format: %v", err)
	}

	process, err := os.FindProcess(pid)
	if err != nil {
		return fmt.Errorf("failed to find process: %v", err)
	}

	if err := process.Kill(); err != nil {
		return fmt.Errorf("failed to kill process: %v", err)
	}

	if err := os.Remove(pidFile); err != nil {
		return fmt.Errorf("failed to remove pid file: %v", err)
	}

	return nil
}

func (o *OllamaProvider) GetConfig() *types.EngineRecommendConfig {
	if o.EngineConfig != nil {
		return o.EngineConfig
	}
	userDir, err := os.UserHomeDir()
	if err != nil {
		slog.Error("Get user home dir failed: ", err.Error())
		return nil
	}

	downloadPath, err := utils.GetDownloadDir()
	if _, err := os.Stat(downloadPath); os.IsNotExist(err) {
		err := os.MkdirAll(downloadPath, 0o755)
		if err != nil {
			return nil
		}
	}

	dataDir, err := utils.GetByzeDataDir()
	if err != nil {
		slog.Error("Get Byze data dir failed: " + err.Error())
		return nil
	}

	execFile := ""
	execPath := ""
	downloadUrl := ""
	enginePath := fmt.Sprintf("%s/%s", dataDir, "engine/ollama")
	switch runtime.GOOS {
	case "windows":
		execFile = "ollama.exe"
		execPath = fmt.Sprintf("%s/%s", userDir, "ollama")

		switch utils.DetectGpuModel() {
		case types.GPUTypeNvidia + "," + types.GPUTypeAmd:
			downloadUrl = "https://smartvision-aipc-open.oss-cn-hangzhou.aliyuncs.com/byze/windows/ollama-windows-amd64-all.zip"
		case types.GPUTypeNvidia:
			downloadUrl = "https://smartvision-aipc-open.oss-cn-hangzhou.aliyuncs.com/byze/windows/ollama-windows-amd64.zip"
		case types.GPUTypeAmd:
			downloadUrl = "https://smartvision-aipc-open.oss-cn-hangzhou.aliyuncs.com/byze/windows/ollama-windows-amd64-rocm.zip"
		case types.GPUTypeIntelArc:
			execPath = fmt.Sprintf("%s/%s", userDir, "ipex-llm-ollama")
<<<<<<< HEAD
			downloadUrl = "https://smartvision-aipc-open.oss-cn-hangzhou.aliyuncs.com/byze/windows/ipex-llm-ollama.zip"
		default:
			downloadUrl = "https://smartvision-aipc-open.oss-cn-hangzhou.aliyuncs.com/byze/windows/ollama-windows-amd64-base.zip"
=======
			slog.Info("start ipex-llm-ollama ------------- ", execPath)
			execFile = "ollama.exe"
			downloadUrl = "https://smartvision-aipc-open.oss-cn-hangzhou.aliyuncs.com/byze/windows/ipex-llm-ollama.zip"
		} else {
			execFile = "ollama.exe"
			execPath = fmt.Sprintf("%s/%s/%s/%s/%s", userDir, "AppData", "Local", "Programs", "Ollama")
			downloadUrl = "https://smartvision-aipc-open.oss-cn-hangzhou.aliyuncs.com/byze/windows/OllamaSetup.exe"
>>>>>>> a484dab5
		}
	case "linux":
		execFile = "ollama"
		execPath = fmt.Sprintf("%s/%s", userDir, "ollama")
<<<<<<< HEAD
		// downloadUrl = "http://120.232.136.73:31619/byzedev/OllamaSetup.exe"
=======
>>>>>>> a484dab5
		downloadUrl = "https://smartvision-aipc-open.oss-cn-hangzhou.aliyuncs.com/byze/linux/OllamaSetup.exe"
	case "darwin":
		execFile = "ollama"
		execPath = fmt.Sprintf("/%s/%s/%s/%s/%s", "Applications", "Ollama.app", "Contents", "Resources", "ollama")
		if runtime.GOARCH == "amd64" {
<<<<<<< HEAD
			// downloadUrl = "http://120.232.136.73:31619/byzedev/Ollama-darwin.zip"
			downloadUrl = "https://smartvision-aipc-open.oss-cn-hangzhou.aliyuncs.com/byze/macos/Ollama-darwin.zip"
		} else {
			// downloadUrl = "http://120.232.136.73:31619/byzedev/Ollama-arm64.zip"
=======
			downloadUrl = "https://smartvision-aipc-open.oss-cn-hangzhou.aliyuncs.com/byze/macos/Ollama-darwin.zip"
		} else {
>>>>>>> a484dab5
			downloadUrl = "https://smartvision-aipc-open.oss-cn-hangzhou.aliyuncs.com/byze/macos/Ollama-arm64.zip"
		}
	default:
		return nil
	}

	return &types.EngineRecommendConfig{
		Host:           "127.0.0.1:16677",
		Origin:         "127.0.0.1",
		Scheme:         "http",
		EnginePath:     enginePath,
		RecommendModel: "deepseek-r1:7b",
		DownloadUrl:    downloadUrl,
		DownloadPath:   downloadPath,
		ExecPath:       execPath,
		ExecFile:       execFile,
	}
}

func (o *OllamaProvider) HealthCheck() error {
	c := o.GetDefaultClient()
	if err := c.Do(context.Background(), http.MethodHead, "/", nil, nil); err != nil {
		return err
	}
	return nil
}

func (o *OllamaProvider) GetVersion(ctx context.Context, resp *types.EngineVersionResponse) (*types.EngineVersionResponse, error) {
	c := o.GetDefaultClient()
	if err := c.Do(ctx, http.MethodGet, "/api/version", nil, resp); err != nil {
		slog.Error("Get engine version : " + err.Error())
		return nil, err
	}
	return resp, nil
}

func (o *OllamaProvider) InstallEngine() error {
	file, err := utils.DownloadFile(o.EngineConfig.DownloadUrl, o.EngineConfig.DownloadPath)
	if err != nil {
		return fmt.Errorf("failed to download ollama: %v, url: %v", err, o.EngineConfig.DownloadUrl)
	}

	slog.Info("[Install Engine] start install...")
	if runtime.GOOS == "darwin" {
		files, err := os.ReadDir(o.EngineConfig.DownloadPath)
		if err != nil {
			slog.Error("[Install Engine] read dir failed: ", o.EngineConfig.DownloadPath)
		}
		for _, f := range files {
			if f.IsDir() && f.Name() == "__MACOSX" {
				fPath := filepath.Join(o.EngineConfig.DownloadPath, f.Name())
				os.RemoveAll(fPath)
			}
		}
		appPath := filepath.Join(o.EngineConfig.DownloadPath, "Ollama.app")
		if _, err = os.Stat(appPath); os.IsNotExist(err) {
			unzipCmd := exec.Command("unzip", file, "-d", o.EngineConfig.DownloadPath)
			if err := unzipCmd.Run(); err != nil {
				return fmt.Errorf("failed to unzip file: %v", err)
			}
			appPath = filepath.Join(o.EngineConfig.DownloadPath, "Ollama.app")
		}

		// move it to Applications
		applicationPath := filepath.Join("/Applications/", "Ollama.app")
		if _, err = os.Stat(applicationPath); os.IsNotExist(err) {
			mvCmd := exec.Command("mv", appPath, "/Applications/")
			if err := mvCmd.Run(); err != nil {
				return fmt.Errorf("failed to move ollama to Applications: %v", err)
			}
		}
	} else if runtime.GOOS == "windows" {
		ipexPath := o.EngineConfig.ExecPath
		if _, err = os.Stat(ipexPath); os.IsNotExist(err) {
			os.MkdirAll(ipexPath, 0o755)
			unzipCmd := exec.Command("tar", "-xf", file, "-C", ipexPath)
			if err := unzipCmd.Run(); err != nil {
				return fmt.Errorf("failed to unzip file: %v", err)
			}
		}
	} else {
		return fmt.Errorf("unsupported operating system: %s", runtime.GOOS)
	}

	slog.Info("[Install Engine] model engine install completed")
	return nil
}

func (o *OllamaProvider) InitEnv() error {
	err := os.Setenv("OLLAMA_HOST", o.EngineConfig.Host)
	if err != nil {
		return fmt.Errorf("failed to set OLLAMA_HOST: %w", err)
	}

	err = os.Setenv("OLLAMA_ORIGIN", o.EngineConfig.Origin)
	if err != nil {
		return fmt.Errorf("failed to set OLLAMA_ORIGIN: %w", err)
	}

	modelPath := fmt.Sprintf("%s/%s", o.EngineConfig.EnginePath, "models")
	currModelPath := os.Getenv("BYZE_OLLAMA_MODELS")
	if currModelPath != "" {
		modelPath = currModelPath
	}
	err = os.Setenv("OLLAMA_MODELS", modelPath)
	if err != nil {
		return fmt.Errorf("failed to set OLLAMA_MODELS: %w", err)
	}

	return nil
}

func (o *OllamaProvider) PullModel(ctx context.Context, req *types.PullModelRequest, fn types.PullProgressFunc) (*types.ProgressResponse, error) {
	c := o.GetDefaultClient()

	var resp types.ProgressResponse
	// Abortable HTTP request
	ctx, cancel := context.WithCancel(ctx)
	modelArray := append(client.ModelClientMap[strings.ToLower(req.Model)], cancel)
	client.ModelClientMap[strings.ToLower(req.Model)] = modelArray
	if err := c.Do(ctx, http.MethodPost, "/api/pull", req, &resp); err != nil {
		slog.Error("Pull model failed : " + err.Error())
		return &resp, err
	}
	return &resp, nil
}

func (o *OllamaProvider) PullModelStream(ctx context.Context, req *types.PullModelRequest) (chan []byte, chan error) {
	c := o.GetDefaultClient()
	// Abortable HTTP request
	ctx, cancel := context.WithCancel(ctx)
	modelArray := append(client.ModelClientMap[strings.ToLower(req.Model)], cancel)
	client.ModelClientMap[strings.ToLower(req.Model)] = modelArray
	dataCh, errCh := c.StreamResponse(ctx, http.MethodPost, "/api/pull", req)
	return dataCh, errCh
}

func (o *OllamaProvider) DeleteModel(ctx context.Context, req *types.DeleteRequest) error {
	fmt.Printf("Ollama: Deleting model %s\n", req.Model)
	c := o.GetDefaultClient()

	if err := c.Do(ctx, http.MethodDelete, "/api/delete", req, nil); err != nil {
		slog.Error("Delete model failed : " + err.Error())
		return err
	}

	return nil
}

func (o *OllamaProvider) ListModels(ctx context.Context) (*types.ListResponse, error) {
	c := o.GetDefaultClient()
	var lr types.ListResponse
	if err := c.Do(ctx, http.MethodGet, "/api/tags", nil, &lr); err != nil {
		slog.Error("[Service] Get model list failed :" + err.Error())
		return nil, err
	}
	return &lr, nil
}

func (o *OllamaProvider) PullHandler(cmd *cobra.Command, args []string) error {
	insecure, err := cmd.Flags().GetBool("insecure")
	if err != nil {
		return err
	}

	p := progress.NewProgress(os.Stderr)
	defer p.Stop()

	bars := make(map[string]*progress.Bar)

	var status string
	var spinner *progress.Spinner

	fn := func(resp types.ProgressResponse) error {
		if resp.Digest != "" {
			if spinner != nil {
				spinner.Stop()
			}

			bar, ok := bars[resp.Digest]
			if !ok {
				bar = progress.NewBar(fmt.Sprintf("pulling %s...", resp.Digest[7:19]), resp.Total, resp.Completed)
				bars[resp.Digest] = bar
				p.Add(resp.Digest, bar)
			}

			bar.Set(resp.Completed)
		} else if status != resp.Status {
			if spinner != nil {
				spinner.Stop()
			}

			status = resp.Status
			spinner = progress.NewSpinner(status)
			p.Add(status, spinner)
		}

		return nil
	}

	request := types.PullModelRequest{Name: args[0], Insecure: insecure}
	if _, err := o.PullModel(context.Background(), &request, fn); err != nil {
		return err
	}

	return nil
}<|MERGE_RESOLUTION|>--- conflicted
+++ resolved
@@ -188,41 +188,22 @@
 			downloadUrl = "https://smartvision-aipc-open.oss-cn-hangzhou.aliyuncs.com/byze/windows/ollama-windows-amd64-rocm.zip"
 		case types.GPUTypeIntelArc:
 			execPath = fmt.Sprintf("%s/%s", userDir, "ipex-llm-ollama")
-<<<<<<< HEAD
+			slog.Info("start ipex-llm-ollama ------------- ", execPath)
+			execFile = "ollama.exe"
 			downloadUrl = "https://smartvision-aipc-open.oss-cn-hangzhou.aliyuncs.com/byze/windows/ipex-llm-ollama.zip"
 		default:
 			downloadUrl = "https://smartvision-aipc-open.oss-cn-hangzhou.aliyuncs.com/byze/windows/ollama-windows-amd64-base.zip"
-=======
-			slog.Info("start ipex-llm-ollama ------------- ", execPath)
-			execFile = "ollama.exe"
-			downloadUrl = "https://smartvision-aipc-open.oss-cn-hangzhou.aliyuncs.com/byze/windows/ipex-llm-ollama.zip"
-		} else {
-			execFile = "ollama.exe"
-			execPath = fmt.Sprintf("%s/%s/%s/%s/%s", userDir, "AppData", "Local", "Programs", "Ollama")
-			downloadUrl = "https://smartvision-aipc-open.oss-cn-hangzhou.aliyuncs.com/byze/windows/OllamaSetup.exe"
->>>>>>> a484dab5
 		}
 	case "linux":
 		execFile = "ollama"
 		execPath = fmt.Sprintf("%s/%s", userDir, "ollama")
-<<<<<<< HEAD
-		// downloadUrl = "http://120.232.136.73:31619/byzedev/OllamaSetup.exe"
-=======
->>>>>>> a484dab5
 		downloadUrl = "https://smartvision-aipc-open.oss-cn-hangzhou.aliyuncs.com/byze/linux/OllamaSetup.exe"
 	case "darwin":
 		execFile = "ollama"
 		execPath = fmt.Sprintf("/%s/%s/%s/%s/%s", "Applications", "Ollama.app", "Contents", "Resources", "ollama")
 		if runtime.GOARCH == "amd64" {
-<<<<<<< HEAD
-			// downloadUrl = "http://120.232.136.73:31619/byzedev/Ollama-darwin.zip"
 			downloadUrl = "https://smartvision-aipc-open.oss-cn-hangzhou.aliyuncs.com/byze/macos/Ollama-darwin.zip"
 		} else {
-			// downloadUrl = "http://120.232.136.73:31619/byzedev/Ollama-arm64.zip"
-=======
-			downloadUrl = "https://smartvision-aipc-open.oss-cn-hangzhou.aliyuncs.com/byze/macos/Ollama-darwin.zip"
-		} else {
->>>>>>> a484dab5
 			downloadUrl = "https://smartvision-aipc-open.oss-cn-hangzhou.aliyuncs.com/byze/macos/Ollama-arm64.zip"
 		}
 	default:
@@ -286,6 +267,10 @@
 			appPath = filepath.Join(o.EngineConfig.DownloadPath, "Ollama.app")
 		}
 
+		//cmd := exec.Command("open", appPath)
+		//if err := cmd.Run(); err != nil {
+		//	return fmt.Errorf("failed to open ollama installer: %v", err)
+		//}
 		// move it to Applications
 		applicationPath := filepath.Join("/Applications/", "Ollama.app")
 		if _, err = os.Stat(applicationPath); os.IsNotExist(err) {
