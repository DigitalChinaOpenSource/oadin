--- conflicted
+++ resolved
@@ -720,8 +720,7 @@
 		}
 	}
 
-<<<<<<< HEAD
-	logger.LogicLogger.Info("[ollama] model engine install completed")
+	logger.EngineLogger.Info("[ollama] model engine install completed")
 }
 
 func (o *OllamaProvider) InstallEngineExtraDepends(ctx context.Context) error {
@@ -753,7 +752,4 @@
 		return cmd.Run()
 	}
 	return nil
-=======
-	logger.EngineLogger.Info("[ollama] model engine install completed")
->>>>>>> d9f80902
 }