--- conflicted
+++ resolved
@@ -175,15 +175,10 @@
 			execPath = fmt.Sprintf("%s/%s", userDir, "ipex-llm-ollama")
 			slog.Info("start ipex-llm-ollama ------------- ", execPath)
 			execFile = "ollama.exe"
-<<<<<<< HEAD
-			// downloadUrl = "http://120.232.136.73:31619/byzedev/ollama-0.5.4-ipex-llm-2.2.0b20250226-win.zip"
-=======
->>>>>>> da394d5c
 			downloadUrl = "https://smartvision-aipc-open.oss-cn-hangzhou.aliyuncs.com/byze/windows/ipex-llm-ollama.zip"
 		} else {
 			execFile = "ollama.exe"
 			execPath = fmt.Sprintf("%s/%s/%s/%s/%s", userDir, "AppData", "Local", "Programs", "Ollama")
-			// downloadUrl = "http://120.232.136.73:31619/byzedev/OllamaSetup.exe"
 
 			downloadUrl = "https://smartvision-aipc-open.oss-cn-hangzhou.aliyuncs.com/byze/windows/OllamaSetup.exe"
 		}
@@ -260,10 +255,6 @@
 			appPath = filepath.Join(o.EngineConfig.DownloadPath, "Ollama.app")
 		}
 
-		//cmd := exec.Command("open", appPath)
-		//if err := cmd.Run(); err != nil {
-		//	return fmt.Errorf("failed to open ollama installer: %v", err)
-		//}
 		// move it to Applications
 		applicationPath := filepath.Join("/Applications/", "Ollama.app")
 		if _, err = os.Stat(applicationPath); os.IsNotExist(err) {
