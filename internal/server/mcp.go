--- conflicted
+++ resolved
@@ -242,13 +242,10 @@
 					commandBuilder.WithEnv(key, value)
 				}
 			}
-<<<<<<< HEAD
 			commandBuilder.WithEnv("NPM_CONFIG_REGISTRY", ConfigRoot.ConfigRootInstance.Registry.Npm)
 			commandBuilder.WithEnv("PIP_INDEX_URL", ConfigRoot.ConfigRootInstance.Registry.Pip)
 			commandBuilder.WithEnv("UV_DEFAULT_INDEX", ConfigRoot.ConfigRootInstance.Registry.Pip)
-=======
 			slog.Info("执行mcp 安装命令: ", y.Command, " args: ", y.Args, " env: ", y.Env)
->>>>>>> 9216c45b
 			// 执行安装命令
 			output, errOut, err := commandBuilder.WithTimeout(time.Minute).Execute()
 			fmt.Printf("output of command execution: %s", output)
