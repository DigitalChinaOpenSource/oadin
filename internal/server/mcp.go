--- conflicted
+++ resolved
@@ -213,6 +213,12 @@
 
 	// 执行mcp安装命令
 	installCMD := mcp.Data.ServerConfig
+
+	// 命令校验
+	if len(installCMD) == 0 {
+		slog.Error("无安装命令, 不支持stdio模型")
+		return bcode.ControlPanelAddMcpError
+	}
 
 	for _, item := range installCMD {
 		for _, y := range item.McpServers {
@@ -236,17 +242,17 @@
 					commandBuilder.WithEnv(key, value)
 				}
 			}
-<<<<<<< HEAD
-=======
 			commandBuilder.WithEnv("NPM_CONFIG_REGISTRY", ConfigRoot.ConfigRootInstance.Registry.Npm)
 			commandBuilder.WithEnv("PIP_INDEX_URL", ConfigRoot.ConfigRootInstance.Registry.Pip)
 			commandBuilder.WithEnv("UV_DEFAULT_INDEX", ConfigRoot.ConfigRootInstance.Registry.Pip)
 			slog.Info("执行mcp 安装命令: ", y.Command, " args: ", y.Args, " env: ", y.Env)
->>>>>>> b81bb775
 			// 执行安装命令
 			output, errOut, err := commandBuilder.WithTimeout(time.Minute).Execute()
 			fmt.Printf("output of command execution: %s", output)
 			fmt.Printf("error output of command execution: %s", errOut)
+			//执行结果
+			slog.Info("output of command execution: ", output)
+			slog.Info("errout of command execution: ", errOut)
 			if err != nil {
 				slog.Error("执行mcp 安装失败: ", err.Error())
 				return bcode.ControlPanelAddMcpError
