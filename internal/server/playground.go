package server

import (
	"context"
	"encoding/json"
	"fmt"
	"io"
	"io/ioutil"
	"log/slog"
	"strings"
	"time"

	"byze/config"
	"byze/internal/api/dto"
	"byze/internal/datastore"
	"byze/internal/provider/engine"
	"byze/internal/types"
	"byze/internal/utils/bcode"

	"github.com/google/uuid"
)

type Playground interface {
	CreateSession(ctx context.Context, request *dto.CreateSessionRequest) (*dto.CreateSessionResponse, error)
	GetSessions(ctx context.Context) (*dto.GetSessionsResponse, error)
	SendMessage(ctx context.Context, request *dto.SendMessageRequest) (*dto.SendMessageResponse, error)
	GetMessages(ctx context.Context, request *dto.GetMessagesRequest) (*dto.GetMessagesResponse, error)
	DeleteSession(ctx context.Context, request *dto.DeleteSessionRequest) (*dto.DeleteSessionResponse, error)
	ChangeSessionModel(ctx context.Context, req *dto.ChangeSessionModelRequest) (*dto.ChangeSessionModelResponse, error)
	ToggleThinking(ctx context.Context, req *dto.ToggleThinkingRequest) (*dto.ToggleThinkingResponse, error)

	SendMessageStream(ctx context.Context, request *dto.SendStreamMessageRequest) (chan *types.ChatResponse, chan error)

	UploadFile(ctx context.Context, request *dto.UploadFileRequest, fileHeader io.Reader, filename string, filesize int64) (*dto.UploadFileResponse, error)
	GetFiles(ctx context.Context, request *dto.GetFilesRequest) (*dto.GetFilesResponse, error)
	DeleteFile(ctx context.Context, request *dto.DeleteFileRequest) (*dto.DeleteFileResponse, error)
	ProcessFile(ctx context.Context, request *dto.GenerateEmbeddingRequest) (*dto.GenerateEmbeddingResponse, error)
	CheckEmbeddingService(ctx context.Context, sessionID string) (bool, error)

	findRelevantContext(ctx context.Context, session *types.ChatSession, query string) (string, error)
	findRelevantContextWithVSS(ctx context.Context, session *types.ChatSession, query string, options RAGOptions) (string, error)
}

type PlaygroundImpl struct {
	Ds datastore.Datastore
}

// 创建Playground服务实例
func NewPlayground() Playground {
	playground := &PlaygroundImpl{
		Ds: datastore.GetDefaultDatastore(),
	}
	go func() {
		ctx := context.Background()
		dbPath := config.GlobalByzeEnvironment.Datastore
		if err := InitPlaygroundVec(ctx, dbPath); err != nil {
			slog.Error("初始化VEC失败，将回退到标准向量搜索", "error", err)
		} else {
			if vecInitialized && vecDB != nil {
				slog.Info("VEC初始化成功，已启用向量相似度搜索优化")
			} else if UseVSSForPlayground() {
				slog.Info("VEC扩展未找到，将使用标准向量搜索")
			} else {
				slog.Info("VEC功能已通过环境变量禁用，将使用标准向量搜索")
			}
		}
	}()

	return playground
}

// 工具函数：根据modelId查找modelName
func getModelNameById(modelId string) string {
	// 1. 先查本地模型json
	data, err := ioutil.ReadFile("internal/provider/template/local_model.json")
	if err == nil {
		var local struct {
			Chat []struct {
				ID   string `json:"id"`
				Name string `json:"name"`
			} `json:"chat"`
			Embed []struct {
				ID   string `json:"id"`
				Name string `json:"name"`
			} `json:"embed"`
		}
		if json.Unmarshal(data, &local) == nil {
			for _, m := range local.Chat {
				if m.ID == modelId || m.Name == modelId {
					return m.Name
				}
			}
			for _, m := range local.Embed {
				if m.ID == modelId || m.Name == modelId {
					return m.Name
				}
			}
		}
	}
	// 2. 查support_model.json
	data, err = ioutil.ReadFile("internal/datastore/jsonds/data/support_model.json")
	if err == nil {
		var arr []struct {
			ID   string `json:"id"`
			Name string `json:"name"`
		}
		if json.Unmarshal(data, &arr) == nil {
			for _, m := range arr {
				if m.ID == modelId || m.Name == modelId {
					return m.Name
				}
			}
		}
	}
	return ""
}

// 创建对话会话
func (p *PlaygroundImpl) CreateSession(ctx context.Context, request *dto.CreateSessionRequest) (*dto.CreateSessionResponse, error) {
	session := &types.ChatSession{
		ID:           uuid.New().String(),
		Title:        request.Title,
		ModelID:      request.ModelId,
		ModelName:    getModelNameById(request.ModelId),
		EmbedModelID: request.EmbedModelId,
	}
	supportModel := &types.SupportModel{Id: request.ModelId}
	err := p.Ds.Get(ctx, supportModel)
	if err == nil {
		session.ThinkingEnabled = supportModel.Think
		session.ThinkingActive = supportModel.Think // 默认情况下，如果支持深度思考，则启用它
	}
	err = p.Ds.Add(ctx, session)
	if err != nil {
		slog.Error("Failed to create chat session", "error", err)
		return nil, err
	}
	return &dto.CreateSessionResponse{
		Bcode: bcode.SuccessCode, 
		Data: dto.Session{
			Id:              session.ID,
			Title:           session.Title,
			ModelId:         session.ModelID,
			ModelName:       session.ModelName,
			EmbedModelId:    session.EmbedModelID,
			ThinkingEnabled: session.ThinkingEnabled,
			ThinkingActive:  session.ThinkingActive,
			CreatedAt:       session.CreatedAt.Format(time.RFC3339),
			UpdatedAt:       session.UpdatedAt.Format(time.RFC3339),
		},
	}, nil
}

// GetSessions 获取所有会话
func (p *PlaygroundImpl) GetSessions(ctx context.Context) (*dto.GetSessionsResponse, error) {
	slog.Info("GetSessions called")
	sessionQuery := &types.ChatSession{}
	sessions, err := p.Ds.List(ctx, sessionQuery, &datastore.ListOptions{
		SortBy: []datastore.SortOption{
			{Key: "created_at", Order: datastore.SortOrderDescending},
		},
	})
	if err != nil {
		slog.Error("Failed to list chat sessions", "error", err)
		return nil, err
	}

	slog.Info("Found sessions in database", "count", len(sessions))

	sessionDTOs := make([]dto.Session, 0, len(sessions))
	for _, s := range sessions {
		session := s.(*types.ChatSession)
		slog.Info("Processing session", "id", session.ID, "title", session.Title)

		sessionDTOs = append(sessionDTOs, dto.Session{
			Id:              session.ID,
			Title:           session.Title,
			ModelId:         session.ModelID,
			ModelName:       session.ModelName,
			EmbedModelId:    session.EmbedModelID,
			ThinkingEnabled: session.ThinkingEnabled,
			ThinkingActive:  session.ThinkingActive,
			CreatedAt:       session.CreatedAt.Format(time.RFC3339),
			UpdatedAt:       session.UpdatedAt.Format(time.RFC3339),
		})
	}

	return &dto.GetSessionsResponse{
		Bcode: bcode.SuccessCode,
		Data:  sessionDTOs,
	}, nil
}

// 发送消息并获取回复
func (p *PlaygroundImpl) SendMessage(ctx context.Context, request *dto.SendMessageRequest) (*dto.SendMessageResponse, error) {
	// 获取会话
	session := &types.ChatSession{ID: request.SessionId}
	err := p.Ds.Get(ctx, session)
	if err != nil {
		slog.Error("Failed to get chat session", "error", err)
		return nil, err
	}

	// 获取会话中的所有消息，构建历史上下文
	messageQuery := &types.ChatMessage{SessionID: request.SessionId}
	messages, err := p.Ds.List(ctx, messageQuery, &datastore.ListOptions{
		SortBy: []datastore.SortOption{{Key: "msg_order", Order: datastore.SortOrderAscending}},
	})
	if err != nil {
		slog.Error("Failed to list chat messages", "error", err)
		return nil, err
	}

	// 构建历史对话
	history := make([]map[string]string, 0, len(messages)+1)
	for _, m := range messages {
		msg := m.(*types.ChatMessage)
		history = append(history, map[string]string{
			"role":    msg.Role,
			"content": msg.Content,
		})
	} // 添加RAG上下文
	enhancedContent := request.Content
	slog.Info("开始查找相关RAG上下文", "session_id", session.ID, "question", request.Content)
	relevantContext, err := p.findRelevantContext(ctx, session, request.Content)
	if err != nil {
		slog.Warn("查找相关上下文失败", "error", err, "session_id", session.ID)
	}

	if relevantContext != "" {
		// 添加RAG上下文到用户消息中
		slog.Info("找到相关上下文，使用RAG增强对话", "session_id", session.ID, "context_length", len(relevantContext))
		enhancedContent = fmt.Sprintf("我的问题是: %s\n\n参考以下信息回答我的问题:\n\n%s", request.Content, relevantContext)
	} else {
		slog.Info("未找到相关上下文，使用通用对话模式", "session_id", session.ID)
	}

	// 添加当前用户消息
	userMessage := map[string]string{
		"role":    "user",
		"content": enhancedContent,
	}
	history = append(history, userMessage)

	// 保存用户消息到数据库
	userMsg := &types.ChatMessage{
		ID:        uuid.New().String(),
		SessionID: request.SessionId,
		Role:      "user",
		Content:   request.Content,
		Order:     len(messages),
		CreatedAt: time.Now(),
		ModelID:   session.ModelID,
		ModelName: session.ModelName,
	}
	err = p.Ds.Add(ctx, userMsg)
	if err != nil {
		slog.Error("Failed to save user message", "error", err)
		return nil, err
	}

	// 直接调用统一 Engine 层
	chatRequest := &types.ChatRequest{
		Model:    session.ModelName,
		Messages: history,
		Think:    false, 
	}
	if session.ThinkingEnabled && session.ThinkingActive {
		chatRequest.Think = true
	}

	if len(request.Tools) > 0 {
		chatRequest.Tools = request.Tools
	}

	slog.Info("发送非流式请求到引擎", "model", session.ModelName)
	chatResp, err := engine.NewEngine().Chat(ctx, chatRequest)
	if err != nil {
		slog.Error("Failed to call model API", "error", err)
		return nil, err
	}

	slog.Info("收到非流式响应",
		"content_length", len(chatResp.Content),
		"model", chatResp.Model,
		"is_complete", chatResp.IsComplete,
		"tool_calls_count", len(chatResp.ToolCalls),
	)

	response := chatResp.Content

	// 如果没有内容但有工具调用，构建提示信息
	if response == "" && len(chatResp.ToolCalls) > 0 {
		slog.Info("模型未生成内容，但有工具调用，构建提示信息", "tool_calls_count", len(chatResp.ToolCalls), chatResp.ToolCalls)
		for _, toolCall := range chatResp.ToolCalls {
			// toolCall.Function.Argument 是map[string]interface{}, 转为json字符串
			arguments, err := json.Marshal(toolCall.Function.Arguments)
			if err != nil {
				slog.Error("工具调用参数序列化失败", "error", err, "arguments", toolCall.Function.Arguments)
			}
			response += fmt.Sprintf("<tool_use>\n  <name>%s</name>\n  <arguments>%s</arguments>\n</tool_use>\n", toolCall.Function.Name, arguments)
		}
	}

	// 保存模型回复
	assistantMsg := &types.ChatMessage{
		ID:        uuid.New().String(),
		SessionID: request.SessionId,
		Role:      "assistant",
		Content:   response,
		Order:     len(messages) + 1,
		CreatedAt: time.Now(),
		ModelID:   session.ModelID,
		ModelName: session.ModelName,
	}
	err = p.Ds.Add(ctx, assistantMsg)
	if err != nil {
		slog.Error("Failed to save assistant message", "error", err)
		return nil, err
	} 
	// 保存思考内容
	if chatResp.Thoughts != "" && session.ThinkingEnabled && session.ThinkingActive {
		thoughtsMsg := &types.ChatMessage{
			ID:        uuid.New().String(),
			SessionID: request.SessionId,
			Role:      "system",
			Content:   "思考过程: " + chatResp.Thoughts,
			Order:     len(messages) + 2,
			CreatedAt: time.Now(),
			ModelID:   session.ModelID,
			ModelName: session.ModelName,
		}
		err = p.Ds.Add(ctx, thoughtsMsg)
		if err != nil {
			slog.Error("Failed to save thoughts message", "error", err)
			// 非致命错误，继续执行
		}
	}

	// 如果是第一条消息，更新会话标题
	if len(messages) == 0 {
		title := "新对话 " + time.Now().Format("2006-01-02")
		session.Title = title
		err = p.Ds.Put(ctx, session)
		if err != nil {
			slog.Error("Failed to update session title", "error", err)
		}
	}
	// 返回响应
	resultMessages := []dto.Message{{
		Id:        assistantMsg.ID,
		SessionId: assistantMsg.SessionID,
		Role:      assistantMsg.Role,
		Content:   assistantMsg.Content,
		CreatedAt: assistantMsg.CreatedAt.Format(time.RFC3339),
		Thoughts:  chatResp.Thoughts,
		Type:      "answer",
		ModelId:   session.ModelID,
		ModelName: session.ModelName,
		ToolCalls: chatResp.ToolCalls, // 新增工具调用支持
	}}
	if chatResp.Thoughts != "" && session.ThinkingEnabled && session.ThinkingActive {
		resultMessages = append(resultMessages, dto.Message{
			Id:        "thoughts-" + assistantMsg.ID,
			SessionId: assistantMsg.SessionID,
			Role:      "system",
			Content:   chatResp.Thoughts,
			CreatedAt: assistantMsg.CreatedAt.Format(time.RFC3339),
			Type:      "thoughts",
			ModelId:   session.ModelID,
			ModelName: session.ModelName,
		})
	}
	return &dto.SendMessageResponse{
		Bcode: bcode.SuccessCode,
		Data:  resultMessages,
	}, nil
}

// 获取会话中的消息
func (p *PlaygroundImpl) GetMessages(ctx context.Context, request *dto.GetMessagesRequest) (*dto.GetMessagesResponse, error) {
	slog.Info("GetMessages called", "session_id", request.SessionId)

	messageQuery := &types.ChatMessage{SessionID: request.SessionId}
	messages, err := p.Ds.List(ctx, messageQuery, &datastore.ListOptions{
		SortBy: []datastore.SortOption{
			{Key: "msg_order", Order: datastore.SortOrderAscending},
		},
	})
	if err != nil {
		slog.Error("Failed to list chat messages", "error", err)
		return nil, err
	}

	slog.Info("Found messages in database", "session_id", request.SessionId, "count", len(messages))

	messageDTOs := make([]dto.Message, 0, len(messages))
	for _, m := range messages {
		msg := m.(*types.ChatMessage)
		typeStr := ""
		if msg.Role == "assistant" {
			typeStr = "answer"
		} else if msg.Role == "system" && len(msg.Content) > 0 && (msg.Content[:12] == "思考过程: " || msg.Content[:9] == "Thoughts:") {
			typeStr = "thoughts"
		}

		if msg.Role == "assistant" && len(msg.Content) > 0 && strings.Contains(msg.Content, "<tool_use>") {
			typeStr = "mcp"
		}
		messageDTOs = append(messageDTOs, dto.Message{
			Id:        msg.ID,
			SessionId: msg.SessionID,
			Role:      msg.Role,
			Content:   msg.Content,
			CreatedAt: msg.CreatedAt.Format(time.RFC3339),
			Type:      typeStr,
			ModelId:   msg.ModelID,
			ModelName: msg.ModelName,
		})
	}

	return &dto.GetMessagesResponse{
		Bcode: bcode.SuccessCode,
		Data:  messageDTOs,
	}, nil
}

// 删除会话
func (p *PlaygroundImpl) DeleteSession(ctx context.Context, request *dto.DeleteSessionRequest) (*dto.DeleteSessionResponse, error) {
	// 1. 获取会话记录
	session := &types.ChatSession{ID: request.SessionId}
	err := p.Ds.Get(ctx, session)
	if err != nil {
		slog.Error("Failed to get chat session", "error", err, "session_id", request.SessionId)
		return nil, err
	}

	// 2. 删除会话相关的消息记录
	messageQuery := &types.ChatMessage{SessionID: request.SessionId}
	messages, err := p.Ds.List(ctx, messageQuery, nil)
	if err != nil {
		slog.Error("Failed to list chat messages", "error", err)
	} else {
		for _, m := range messages {
			msg := m.(*types.ChatMessage)
			err = p.Ds.Delete(ctx, msg)
			if err != nil {
				slog.Error("Failed to delete chat message", "error", err, "message_id", msg.ID)
			}
		}
	}

	// 3. 删除会话相关的文件记录
	fileQuery := &types.File{SessionID: request.SessionId}
	files, err := p.Ds.List(ctx, fileQuery, nil)
	if err != nil {
		slog.Error("Failed to list files", "error", err)
	} else {
		for _, f := range files {
			file := f.(*types.File)

			chunkQuery := &types.FileChunk{FileID: file.ID}
			chunks, err := p.Ds.List(ctx, chunkQuery, nil)
			if err != nil {
				slog.Error("Failed to list file chunks", "error", err)
			} else {
				if vecInitialized {
					if vecDB != nil {
						var chunkIDs []string
						for _, c := range chunks {
							chunk := c.(*types.FileChunk)
							chunkIDs = append(chunkIDs, chunk.ID)
						}
						if len(chunkIDs) > 0 {
							err := vecDB.DeleteChunks(ctx, chunkIDs)
							if err != nil {
								slog.Error("从VEC删除文件块失败", "error", err, "file_id", file.ID)
							}
						}
					}
				}

				for _, c := range chunks {
					chunk := c.(*types.FileChunk)
					// 删除文件块记录
					err = p.Ds.Delete(ctx, chunk)
					if err != nil {
						slog.Error("Failed to delete file chunk", "error", err)
					}
				}
			}

			// 删除文件记录
			err = p.Ds.Delete(ctx, file)
			if err != nil {
				slog.Error("Failed to delete file", "error", err)
			}
		}
	}

	// 4. 删除会话记录
	err = p.Ds.Delete(ctx, session)
	if err != nil {
		slog.Error("Failed to delete chat session", "error", err)
		return nil, err
	}

	return &dto.DeleteSessionResponse{
		Bcode: bcode.SuccessCode,
	}, nil
}

// 切换会话模型
func (p *PlaygroundImpl) ChangeSessionModel(ctx context.Context, req *dto.ChangeSessionModelRequest) (*dto.ChangeSessionModelResponse, error) {
	session := &types.ChatSession{ID: req.SessionId}
	err := p.Ds.Get(ctx, session)
	if err != nil {
		return nil, err
	}
	if req.ModelId != "" {
		session.ModelID = req.ModelId
		session.ModelName = getModelNameById(req.ModelId) 
		// 根据 modelId 查询模型属性，自动赋值 thinkingEnabled
		model := &types.Model{ModelName: getModelNameById(req.ModelId)}
		err := p.Ds.Get(ctx, model)
		if err == nil {
			session.ThinkingEnabled = model.ThinkingEnabled
			// 切换模型时，如果新模型支持思考，则保持当前思考状态；如果不支持，则关闭思考
			if !model.ThinkingEnabled {
				session.ThinkingActive = false
			}
		}
	}
	if req.EmbedModelId != "" {
		session.EmbedModelID = req.EmbedModelId
	}
	session.UpdatedAt = time.Now()
	err = p.Ds.Put(ctx, session)
	if err != nil {
		return nil, err
	}
	return &dto.ChangeSessionModelResponse{
		Bcode: bcode.SuccessCode,
		Data: &dto.Session{
			Id:              session.ID,
			Title:           session.Title,
			ModelId:         session.ModelID,
			ModelName:       session.ModelName,
			EmbedModelId:    session.EmbedModelID,
			ThinkingEnabled: session.ThinkingEnabled,
			ThinkingActive:  session.ThinkingActive,
			CreatedAt:       session.CreatedAt.Format(time.RFC3339),
			UpdatedAt:       session.UpdatedAt.Format(time.RFC3339),
		},
	}, nil
}

<<<<<<< HEAD
// 处理消息中的mcp工具调用
// func (p *PlaygroundImpl) HandleMCPToolInvocation(ctx context.Context, model, query string, mcpTools []dto.McpTool) ([]dto.McpToolResult, error) {
// 	if len(mcpTools) == 0 {
// 		return nil, nil
// 	}
// 	var results []dto.McpToolResult

// 	engineName := "ollama" // 默认使用Ollama引擎
// 	modelEngine := provider.GetModelEngine(engineName)

// 	userMessage := map[string]string{
// 		"role":    "user",
// 		"content": query,
// 	}
// 	chatRequest := &types.ChatRequest{
// 		Model:    model,
// 		Messages: []map[string]string{userMessage},
// 		Tools:    make([]map[string]any, 0, len(mcpTools)),
// 	}
// 	for _, mcpTool := range mcpTools {
// 		chatRequest.Tools = append(chatRequest.Tools, map[string]any{
// 			"type":     "function",
// 			"function": mcpTool.Tool,
// 		})
// 	}

// 	// 发起带tools的chat请求
// 	chatResp, err := modelEngine.Chat(ctx, chatRequest)
// 	if err != nil {
// 		return nil, err
// 	}

// 	// 解析chatResp中的工具调用结果（假设返回内容中包含tool_calls字段）
// 	var toolCalls []struct {
// 		Function struct {
// 			Name      string         `json:"name"`
// 			Arguments map[string]any `json:"arguments"`
// 		} `json:"function"`
// 	}
// 	// 兼容不同模型返回格式
// 	if chatResp != nil && chatResp.Content != "" {
// 		var respMap map[string]interface{}
// 		// 这里的 Content 对应api的 message
// 		if err := json.Unmarshal([]byte(chatResp.Content), &respMap); err == nil {
// 			if tc, ok := respMap["tool_calls"]; ok {
// 				if tcArr, ok := tc.([]interface{}); ok {
// 					for _, t := range tcArr {
// 						b, _ := json.Marshal(t)
// 						var call struct {
// 							Function struct {
// 								Name      string         `json:"name"`
// 								Arguments map[string]any `json:"arguments"`
// 							} `json:"function"`
// 						}
// 						if err := json.Unmarshal(b, &call); err == nil {
// 							toolCalls = append(toolCalls, call)
// 						}
// 					}
// 				}
// 			}
// 		}
// 	}

// 	// 将toolCalls转为rpc.ClientRunToolRequest格式
// 	if len(toolCalls) == 0 {
// 		slog.Warn("No tool calls found in chat response", "response", chatResp.Content)
// 		return nil, nil
// 	}
// 	clientRunToolRequests := make([]rpc.ClientRunToolRequest, 0, len(toolCalls))
// 	for _, call := range toolCalls {
// 		for _, mcpTool := range mcpTools {
// 			if mcpTool.Tool.Name == call.Function.Name {
// 				clientRunToolRequests = append(clientRunToolRequests, rpc.ClientRunToolRequest{
// 					MCPId:    mcpTool.MCPId,
// 					ToolName: call.Function.Name,
// 					ToolArgs: call.Function.Arguments,
// 				})
// 				break
// 			}
// 		}
// 	}

// 	mcpHandler := mcp_handler.NewMcpService()
// 	for _, req := range clientRunToolRequests {
// 		// 调用MCP服务器的工具
// 		mcpResult, err := mcpHandler.CallTool(req.MCPId, mcp.CallToolParams{
// 			Name:      req.ToolName,
// 			Arguments: req.ToolArgs,
// 		})
// 		if err != nil {
// 			slog.Error("Failed to call MCP tool", "error", err, "mcpId", req.MCPId, "toolName", req.ToolName)
// 			continue // 继续处理其他工具调用
// 		}

// 		// 构建结果
// 		for _, mcpTool := range mcpTools {
// 			if mcpTool.MCPId == req.MCPId {
// 				results = append(results, dto.McpToolResult{
// 					McpTool:  mcpTool,
// 					ToolArgs: req.ToolArgs,
// 					Result:   *mcpResult,
// 				})
// 				break
// 			}
// 		}
// 	}
// 	return results, nil
// }

// 兼容接口，VSS已废弃，直接返回空
func (p *PlaygroundImpl) findRelevantContextWithVSS(ctx context.Context, session *types.ChatSession, query string, options RAGOptions) (string, error) {
	return "", nil
}

func InitPlaygroundVec(ctx context.Context, dbPath string) error {

	return initVecDB(dbPath)
}

func UseVSSForPlayground() bool {
	return false
}

// 检查是否有可用的Embed服务
func (p *PlaygroundImpl) CheckEmbeddingService(ctx context.Context, sessionID string) (bool, error) {
	slog.Info("Server: 检查embed服务可用性", "sessionID", sessionID)

	// 1. 先检查会话是否设置了嵌入模型
	session := &types.ChatSession{ID: sessionID}
	err := p.Ds.Get(ctx, session)
	if err != nil {
		slog.Error("Server: 获取会话失败", "sessionID", sessionID, "error", err)
		return false, fmt.Errorf("获取会话失败: %w", err)
	}

	if session.EmbedModelID == "" {
		slog.Warn("Server: 会话未设置嵌入模型", "sessionID", sessionID)
		return false, fmt.Errorf("会话未设置嵌入模型")
	} // 2. 检查是否存在embed服务
	service := &types.Service{Name: "embed"}
	err = p.Ds.Get(ctx, service)
	if err != nil {
		slog.Error("Server: embed服务不存在", "sessionID", sessionID, "error", err)
		return false, fmt.Errorf("embed服务不存在: %w", err)
	}

	if service.Status != 1 {
		slog.Warn("Server: embed服务已禁用", "sessionID", sessionID)
		return false, fmt.Errorf("embed服务已禁用")
	}

	// 3. 检查服务是否可用
	modelEngine := engine.NewEngine()
	if modelEngine == nil {
		slog.Error("Server: 无法创建模型引擎", "sessionID", sessionID)
		return false, fmt.Errorf("无法创建模型引擎")
	}

	slog.Info("Server: embed服务验证通过", "sessionID", sessionID, "embedModel", session.EmbedModelID)
	return true, nil
=======
// 切换思考状态
func (p *PlaygroundImpl) ToggleThinking(ctx context.Context, req *dto.ToggleThinkingRequest) (*dto.ToggleThinkingResponse, error) {
	// 查找会话
	session := &types.ChatSession{ID: req.SessionId}
	err := p.Ds.Get(ctx, session)
	if err != nil {
		return nil, fmt.Errorf("会话不存在: %v", err)
	}
	// 首先检查模型是否支持深度思考
	if !session.ThinkingEnabled {
		return nil, fmt.Errorf("当前模型不支持深度思考功能")
	}

	// 根据请求切换深度思考状态
	if req.Enabled != nil {
		// 如果提供了明确的启用/禁用值，则使用该值
		session.ThinkingActive = *req.Enabled
	} else {
		// 如果没有提供值，则切换当前状态
		session.ThinkingActive = !session.ThinkingActive
	}

	// 更新会话
	session.UpdatedAt = time.Now()
	err = p.Ds.Put(ctx, session)
	if err != nil {
		return nil, fmt.Errorf("更新会话失败: %v", err)
	}
	// 返回更新后的状态
	return &dto.ToggleThinkingResponse{
		Bcode:          bcode.SuccessCode,
		ThinkingActive: session.ThinkingActive,
	}, nil
>>>>>>> 39d1c183
}<|MERGE_RESOLUTION|>--- conflicted
+++ resolved
@@ -555,168 +555,6 @@
 	}, nil
 }
 
-<<<<<<< HEAD
-// 处理消息中的mcp工具调用
-// func (p *PlaygroundImpl) HandleMCPToolInvocation(ctx context.Context, model, query string, mcpTools []dto.McpTool) ([]dto.McpToolResult, error) {
-// 	if len(mcpTools) == 0 {
-// 		return nil, nil
-// 	}
-// 	var results []dto.McpToolResult
-
-// 	engineName := "ollama" // 默认使用Ollama引擎
-// 	modelEngine := provider.GetModelEngine(engineName)
-
-// 	userMessage := map[string]string{
-// 		"role":    "user",
-// 		"content": query,
-// 	}
-// 	chatRequest := &types.ChatRequest{
-// 		Model:    model,
-// 		Messages: []map[string]string{userMessage},
-// 		Tools:    make([]map[string]any, 0, len(mcpTools)),
-// 	}
-// 	for _, mcpTool := range mcpTools {
-// 		chatRequest.Tools = append(chatRequest.Tools, map[string]any{
-// 			"type":     "function",
-// 			"function": mcpTool.Tool,
-// 		})
-// 	}
-
-// 	// 发起带tools的chat请求
-// 	chatResp, err := modelEngine.Chat(ctx, chatRequest)
-// 	if err != nil {
-// 		return nil, err
-// 	}
-
-// 	// 解析chatResp中的工具调用结果（假设返回内容中包含tool_calls字段）
-// 	var toolCalls []struct {
-// 		Function struct {
-// 			Name      string         `json:"name"`
-// 			Arguments map[string]any `json:"arguments"`
-// 		} `json:"function"`
-// 	}
-// 	// 兼容不同模型返回格式
-// 	if chatResp != nil && chatResp.Content != "" {
-// 		var respMap map[string]interface{}
-// 		// 这里的 Content 对应api的 message
-// 		if err := json.Unmarshal([]byte(chatResp.Content), &respMap); err == nil {
-// 			if tc, ok := respMap["tool_calls"]; ok {
-// 				if tcArr, ok := tc.([]interface{}); ok {
-// 					for _, t := range tcArr {
-// 						b, _ := json.Marshal(t)
-// 						var call struct {
-// 							Function struct {
-// 								Name      string         `json:"name"`
-// 								Arguments map[string]any `json:"arguments"`
-// 							} `json:"function"`
-// 						}
-// 						if err := json.Unmarshal(b, &call); err == nil {
-// 							toolCalls = append(toolCalls, call)
-// 						}
-// 					}
-// 				}
-// 			}
-// 		}
-// 	}
-
-// 	// 将toolCalls转为rpc.ClientRunToolRequest格式
-// 	if len(toolCalls) == 0 {
-// 		slog.Warn("No tool calls found in chat response", "response", chatResp.Content)
-// 		return nil, nil
-// 	}
-// 	clientRunToolRequests := make([]rpc.ClientRunToolRequest, 0, len(toolCalls))
-// 	for _, call := range toolCalls {
-// 		for _, mcpTool := range mcpTools {
-// 			if mcpTool.Tool.Name == call.Function.Name {
-// 				clientRunToolRequests = append(clientRunToolRequests, rpc.ClientRunToolRequest{
-// 					MCPId:    mcpTool.MCPId,
-// 					ToolName: call.Function.Name,
-// 					ToolArgs: call.Function.Arguments,
-// 				})
-// 				break
-// 			}
-// 		}
-// 	}
-
-// 	mcpHandler := mcp_handler.NewMcpService()
-// 	for _, req := range clientRunToolRequests {
-// 		// 调用MCP服务器的工具
-// 		mcpResult, err := mcpHandler.CallTool(req.MCPId, mcp.CallToolParams{
-// 			Name:      req.ToolName,
-// 			Arguments: req.ToolArgs,
-// 		})
-// 		if err != nil {
-// 			slog.Error("Failed to call MCP tool", "error", err, "mcpId", req.MCPId, "toolName", req.ToolName)
-// 			continue // 继续处理其他工具调用
-// 		}
-
-// 		// 构建结果
-// 		for _, mcpTool := range mcpTools {
-// 			if mcpTool.MCPId == req.MCPId {
-// 				results = append(results, dto.McpToolResult{
-// 					McpTool:  mcpTool,
-// 					ToolArgs: req.ToolArgs,
-// 					Result:   *mcpResult,
-// 				})
-// 				break
-// 			}
-// 		}
-// 	}
-// 	return results, nil
-// }
-
-// 兼容接口，VSS已废弃，直接返回空
-func (p *PlaygroundImpl) findRelevantContextWithVSS(ctx context.Context, session *types.ChatSession, query string, options RAGOptions) (string, error) {
-	return "", nil
-}
-
-func InitPlaygroundVec(ctx context.Context, dbPath string) error {
-
-	return initVecDB(dbPath)
-}
-
-func UseVSSForPlayground() bool {
-	return false
-}
-
-// 检查是否有可用的Embed服务
-func (p *PlaygroundImpl) CheckEmbeddingService(ctx context.Context, sessionID string) (bool, error) {
-	slog.Info("Server: 检查embed服务可用性", "sessionID", sessionID)
-
-	// 1. 先检查会话是否设置了嵌入模型
-	session := &types.ChatSession{ID: sessionID}
-	err := p.Ds.Get(ctx, session)
-	if err != nil {
-		slog.Error("Server: 获取会话失败", "sessionID", sessionID, "error", err)
-		return false, fmt.Errorf("获取会话失败: %w", err)
-	}
-
-	if session.EmbedModelID == "" {
-		slog.Warn("Server: 会话未设置嵌入模型", "sessionID", sessionID)
-		return false, fmt.Errorf("会话未设置嵌入模型")
-	} // 2. 检查是否存在embed服务
-	service := &types.Service{Name: "embed"}
-	err = p.Ds.Get(ctx, service)
-	if err != nil {
-		slog.Error("Server: embed服务不存在", "sessionID", sessionID, "error", err)
-		return false, fmt.Errorf("embed服务不存在: %w", err)
-	}
-
-	if service.Status != 1 {
-		slog.Warn("Server: embed服务已禁用", "sessionID", sessionID)
-		return false, fmt.Errorf("embed服务已禁用")
-	}
-
-	// 3. 检查服务是否可用
-	modelEngine := engine.NewEngine()
-	if modelEngine == nil {
-		slog.Error("Server: 无法创建模型引擎", "sessionID", sessionID)
-		return false, fmt.Errorf("无法创建模型引擎")
-	}
-
-	slog.Info("Server: embed服务验证通过", "sessionID", sessionID, "embedModel", session.EmbedModelID)
-	return true, nil
-=======
 // 切换思考状态
 func (p *PlaygroundImpl) ToggleThinking(ctx context.Context, req *dto.ToggleThinkingRequest) (*dto.ToggleThinkingResponse, error) {
 	// 查找会话
@@ -750,5 +588,4 @@
 		Bcode:          bcode.SuccessCode,
 		ThinkingActive: session.ThinkingActive,
 	}, nil
->>>>>>> 39d1c183
 }