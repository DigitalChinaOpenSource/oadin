--- conflicted
+++ resolved
@@ -953,11 +953,8 @@
 				Think:           smInfo.Think,
 				ThinkSwitch:     smInfo.ThinkSwitch,
 				Tools:           smInfo.Tools,
-<<<<<<< HEAD
 				Context:         smInfo.Context,
-=======
 				CreatedAt:       smInfo.CreatedAt,
->>>>>>> 321037b8
 			}
 			resultList = append(resultList, modelData)
 
