package dto

import (
	"time"

	"oadin/internal/types"

	"oadin/internal/utils"
	"oadin/internal/utils/bcode"
)

type CreateAIGCServiceRequest struct {
	ServiceName   string `json:"service_name" validate:"required"`
	ServiceSource string `json:"service_source" validate:"required"`
	ApiFlavor     string `json:"api_flavor" validate:"required"`
	ProviderName  string `json:"provider_name" validate:"required"`
	Desc          string `json:"desc"`
	Method        string `json:"method"`
	Url           string `json:"url"`
	AuthType      string `json:"auth_type" validate:"required"`
	AuthKey       string `json:"auth_key"`
	ExtraHeaders  string `json:"extra_headers"`
	ExtraJsonBody string `json:"extra_json_body"`
	Properties    string `json:"properties"`
	SkipModelFlag bool   `json:"skip_model",default:"true"`
	ModelName     string `json:"model_name"`
}

type UpdateAIGCServiceRequest struct {
	ServiceName    string `json:"service_name" validate:"required"`
	HybridPolicy   string `json:"hybrid_policy"`
	RemoteProvider string `json:"remote_provider"`
	LocalProvider  string `json:"local_provider"`
}

type DeleteAIGCServiceRequest struct{}

type GetAIGCServiceRequest struct{}

type ExportServiceRequest struct {
	ServiceName  string `json:"service_name"`
	ProviderName string `json:"provider_name"`
	ModelName    string `json:"model_name"`
}

type ExportServiceResponse struct {
	Version          string                          `json:"version"`
	Services         map[string]ServiceEntry         `json:"services"`
	ServiceProviders map[string]ServiceProviderEntry `json:"service_providers"`
}
type ServiceEntry struct {
	ServiceProviders ServiceProviderInfo `json:"service_providers"`
	HybridPolicy     string              `json:"hybrid_policy"`
}
type ServiceProviderInfo struct {
	Local  string `json:"local"`
	Remote string `json:"remote"`
}
type ServiceProviderEntry struct {
	ServiceName   string   `json:"service_name"`
	ServiceSource string   `json:"service_source"`
	Desc          string   `json:"desc"`
	APIFlavor     string   `json:"api_flavor"`
	Method        string   `json:"method"`
	URL           string   `json:"url"`
	AuthType      string   `json:"auth_type"`
	AuthKey       string   `json:"auth_key"`
	Models        []string `json:"models"`
}

type ImportServiceRequest struct {
	Version          string                          `json:"version"`
	Services         map[string]ServiceEntry         `json:"services"`
	ServiceProviders map[string]ServiceProviderEntry `json:"service_providers"`
}

type ImportServiceResponse struct {
	bcode.Bcode
}

type GetAIGCServicesRequest struct {
	ServiceName string `json:"service_name,omitempty"`
}

type CreateAIGCServiceResponse struct {
	bcode.Bcode
}

type UpdateAIGCServiceResponse struct {
	bcode.Bcode
}

type DeleteAIGCServiceResponse struct{}

type GetAIGCServiceResponse struct{}

type GetAIGCServicesResponse struct {
	bcode.Bcode
	Data []Service `json:"data"`
}

type Service struct {
	ServiceName    string    `json:"service_name"`
	HybridPolicy   string    `json:"hybrid_policy"`
	RemoteProvider string    `json:"remote_provider"`
	LocalProvider  string    `json:"local_provider"`
	Status         int       `json:"status"`
	CreatedAt      time.Time `json:"created_at"`
	UpdatedAt      time.Time `json:"updated_at"`
}

type CreateModelRequest struct {
	ProviderName  string `json:"provider_name"`
	ModelName     string `json:"model_name" validate:"required"`
	ServiceName   string `json:"service_name" validate:"required"`
	ServiceSource string `json:"service_source" validate:"required"`
}

type CreateModelStreamRequest struct {
	ProviderName  string `json:"provider_name"`
	ModelName     string `json:"model_name" validate:"required"`
	ServiceName   string `json:"service_name"`
	ServiceSource string `json:"service_source"`
}

type DeleteModelRequest struct {
	ProviderName  string `json:"provider_name"`
	ModelName     string `json:"model_name" validate:"required"`
	ServiceName   string `json:"service_name" validate:"required"`
	ServiceSource string `json:"service_source" validate:"required"`
}

type GetModelsRequest struct {
	ProviderName string `form:"provider_name,omitempty"`
	ModelName    string `form:"model_name,omitempty"`
	ServiceName  string `form:"service_name,omitempty"`
}

type GetModelListRequest struct {
	ServiceSource string `form:"service_source" validate:"required"`
	Flavor        string `form:"flavor"`
	PageSize      int    `form:"page_size"`
	Page          int    `form:"page_index"`
}

type ModelStreamCancelRequest struct {
	ModelName string `json:"model_name" validate:"required"`
}

type SmartVisionSupportModelRequest struct {
	EnvType string `form:"env_type" validate:"required"`
}

type GetSupportModelRequest struct {
	Flavor        string `form:"flavor"`
	EnvType       string `form:"env_type"`
<<<<<<< HEAD
=======
	ServiceName   string `form:"service_name"`
>>>>>>> d82adfb3
	ServiceSource string `form:"service_source" validate:"required"`
	Mine          bool   `form:"mine" default:"false"`
	PageSize      int    `form:"page_size"`
	Page          int    `form:"page"`
}

type GetSupportModelResponseData struct {
	Data      []RecommendModelData `json:"data"`
	Page      int                  `json:"page"`
	PageSize  int                  `json:"page_size"`
	Total     int                  `json:"total"`
	TotalPage int                  `json:"total_page"`
}

type GetSupportModelResponse struct {
	bcode.Bcode
	Data GetSupportModelResponseData `json:"data"`
}

type SmartVisionSupportModelResponse struct {
	bcode.Bcode
	Data SmartVisionSupportModelRes `json:"data"`
}
type SmartVisionSupportModelRes struct {
	Code int                    `json:"code"`
	Data []SmartVisionModelData `json:"data"`
}

type SmartVisionModelData struct {
	ID                 int                          `json:"id"`
	Name               string                       `json:"name"`
	Avatar             string                       `json:"avatar"`
	Type               int                          `json:"type"`
	Provider           string                       `json:"provider"`
	ModelKey           string                       `json:"modelKey"`
	CredentialParamsID string                       `json:"credentialParamsId"`
	Introduce          string                       `json:"introduce"`
	Tags               []string                     `json:"tags"`
	CredentialParams   []SmartVisionCredentialParam `json:"credentialParams"`
	CanSelect          bool                         `json:"can_select"`
	CreatedAt          time.Time                    `json:"created_at"`
}

type SmartVisionCredentialParam struct {
	ID          int64       `json:"id"`
	Name        string      `json:"name"`
	Label       string      `json:"label"`
	Type        string      `json:"type"`
	Placeholder string      `json:"placeholder"`
	Required    int         `json:"required"`
	Value       interface{} `json:"value"`
	Sort        int         `json:"sort"`
	CreateTime  int64       `json:"createTime"`
	UpdateTime  int64       `json:"updateTime"`
}

type CreateModelResponse struct {
	bcode.Bcode
}

type DeleteModelResponse struct {
	bcode.Bcode
}

type GetModelsResponse struct {
	bcode.Bcode
	Data []Model `json:"data"`
}

type RecommendModelResponse struct {
	bcode.Bcode
	Data map[string][]RecommendModelData `json:"data"`
}

type ModelStreamCancelResponse struct {
	bcode.Bcode
}

type ModelStreamResponse struct {
	bcode.Bcode
}

type Model struct {
	ModelName    string    `json:"model_name"`
	ProviderName string    `json:"provider_name"`
	Status       string    `json:"status"`
	CreatedAt    time.Time `json:"created_at"`
	UpdatedAt    time.Time `json:"updated_at"`
}

type LocalSupportModelData struct {
	Id          string   `json:"id"`
	OllamaId    string   `json:"ollamaId"`
	Name        string   `json:"name"`
	Avatar      string   `json:"avatar"`
	Description string   `json:"description"`
	Class       []string `json:"class"`
	Flavor      string   `json:"provider"`
	Size        string   `json:"size"`
	ParamsSize  float32  `json:"params_size"`
}

type RecommendModelData struct {
	Id                  string    `json:"id"`
	Service             string    `json:"service_name"`
	ApiFlavor           string    `json:"api_flavor"`
	Flavor              string    `json:"flavor"`
	Method              string    `json:"method" default:"POST"`
	Desc                string    `json:"desc"`
	Url                 string    `json:"url"`
	AuthType            string    `json:"auth_type"`
	AuthApplyUrl        string    `json:"auth_apply_url"`
	AuthFields          []string  `json:"auth_fields"`
	Name                string    `json:"name"`
	ServiceProvider     string    `json:"service_provider_name"`
	Size                string    `json:"size"`
	IsRecommended       bool      `json:"is_recommended" default:"false"`
	Status              string    `json:"status"`
	Avatar              string    `json:"avatar"`
	CanSelect           bool      `json:"can_select" default:"false"`
	Class               []string  `json:"class"`
	OllamaId            string    `json:"ollama_id"`
	ParamsSize          float32   `json:"params_size"`
	InputLength         int       `json:"input_length"`
	OutputLength        int       `json:"output_length"`
	Source              string    `json:"source"`
	SmartVisionProvider string    `json:"smartvision_provider"`
	SmartVisionModelKey string    `json:"smartvision_model_key"`
	IsDownloaded        bool      `json:"is_downloaded" default:"false"`
	Think               bool      `json:"think" default:"false"`
	ThinkSwitch         bool      `json:"think_switch" default:"false"`
	Tools               bool      `json:"tools" default:"false"`
	Context             float32   `json:"context" default:"0"`
	CreatedAt           time.Time `json:"created_at"`
}

type ProviderSupportModelData struct {
	Name         string   `json:"name"`
	ParamsSize   float32  `json:"params_size"`
	Avatar       string   `json:"avatar"`
	Class        []string `json:"class"`
	Flavor       string   `json:"flavor"`
	ApiFlavor    string   `json:"api_flavor"`
	InputLength  int      `json:"input_length"`
	OutputLength int      `json:"output_length"`
	IsDownloaded bool     `json:"is_downloaded"`
}

type CreateServiceProviderRequest struct {
	ServiceName   string   `json:"service_name" validate:"required"`
	ServiceSource string   `json:"service_source" validate:"required"`
	ApiFlavor     string   `json:"api_flavor" validate:"required"`
	ProviderName  string   `json:"provider_name" validate:"required"`
	Desc          string   `json:"desc"`
	Method        string   `json:"method"`
	Url           string   `json:"url"`
	AuthType      string   `json:"auth_type"`
	AuthKey       string   `json:"auth_key"`
	Models        []string `json:"models"`
	ExtraHeaders  string   `json:"extra_headers"`
	ExtraJsonBody string   `json:"extra_json_body"`
	Properties    string   `json:"properties"`
}

type UpdateServiceProviderRequest struct {
	ProviderName  string   `json:"provider_name" validate:"required"`
	ServiceName   string   `json:"service_name"`
	ServiceSource string   `json:"service_source"`
	ApiFlavor     string   `json:"api_flavor"`
	Desc          string   `json:"desc"`
	Method        string   `json:"method"`
	Url           string   `json:"url"`
	AuthType      string   `json:"auth_type"`
	AuthKey       string   `json:"auth_key"`
	Models        []string `json:"models"`
	ExtraHeaders  string   `json:"extra_headers"`
	ExtraJsonBody string   `json:"extra_json_body"`
	Properties    string   `json:"properties"`
}

type DeleteServiceProviderRequest struct {
	ProviderName string `json:"provider_name" validate:"required"`
}

type GetServiceProviderRequest struct {
	ProviderName string `form:"provider_name" validate:"required"`
	Page         int    `form:"page"`
	PageSize     int    `form:"page_size"`
	EnvType      string `form:"env_type"`
}

type GetServiceProvidersRequest struct {
	ServiceName   string `json:"service_name,omitempty"`
	ServiceSource string `json:"service_source,omitempty"`
	ProviderName  string `json:"provider_name,omitempty"`
	ApiFlavor     string `json:"api_flavor,omitempty"`
}

type CreateServiceProviderResponse struct {
	bcode.Bcode
}

type UpdateServiceProviderResponse struct {
	bcode.Bcode
}

type DeleteServiceProviderResponse struct {
	bcode.Bcode
}

type GetServiceProviderResponseData struct {
	*types.ServiceProvider
	SupportModelList []RecommendModelData `json:"support_model_list"`
	Page             int                  `json:"page"`
	PageSize         int                  `json:"page_size"`
	TotalCount       int                  `json:"total_count"`
	TotalPage        int                  `json:"total_page"`
}

type GetServiceProviderResponse struct {
	bcode.Bcode
	Data GetServiceProviderResponseData `json:"data"`
}

type GetServiceProvidersResponse struct {
	bcode.Bcode
	Data []ServiceProvider `json:"data"`
}

type ServiceProvider struct {
	ProviderName  string    `json:"provider_name"`
	ServiceName   string    `json:"service_name"`
	ServiceSource string    `json:"service_source"`
	Desc          string    `json:"desc"`
	AuthType      string    `json:"auth_type"`
	AuthKey       string    `json:"auth_key"`
	Flavor        string    `json:"flavor"`
	Properties    string    `json:"properties"`
	Models        []string  `json:"models"`
	Status        int       `json:"status"`
	CreatedAt     time.Time `json:"created_at"`
	UpdatedAt     time.Time `json:"updated_at"`
}

type GetPathDiskSizeInfoRequest struct {
	Path string `form:"path" validate:"required"`
}

type GetPathDiskSizeInfoResponse struct {
	bcode.Bcode
	Data *utils.PathDiskSizeInfo `json:"data"`
}

type GetModelFilePathResponse struct {
	bcode.Bcode
	Data *GetModelFilePathData `json:"data"`
}

type GetModelFilePathData struct {
	Path string `json:"path"`
}

type ModifyModelFilePathRequest struct {
	SourcePath string `json:"source_path" validate:"required"`
	TargetPath string `json:"target_path" validate:"required"`
}

type ModifyModelFilePathResponse struct {
	bcode.Bcode
	Data struct{}
}

type ProxyRequest struct {
	Endpoint string `json:"endpoint" validate:"required"`
	Username string `json:"username" `
	Password string `json:"password" `
}

type FeedbackRequest struct {
	Feedback string `json:"feedback" validate:"required"`
}<|MERGE_RESOLUTION|>--- conflicted
+++ resolved
@@ -154,10 +154,7 @@
 type GetSupportModelRequest struct {
 	Flavor        string `form:"flavor"`
 	EnvType       string `form:"env_type"`
-<<<<<<< HEAD
-=======
 	ServiceName   string `form:"service_name"`
->>>>>>> d82adfb3
 	ServiceSource string `form:"service_source" validate:"required"`
 	Mine          bool   `form:"mine" default:"false"`
 	PageSize      int    `form:"page_size"`
