[
  {
    "id": "b7b2e6b3-7d91-41e2-ba98-adf5f4449c84",
    "api_flavor": "ollama",
    "avatar": "http://120.232.136.73:31619/byzedev/model_avatar/qwen.png",
    "class": [
      "文本生成"
    ],
    "description": "Qwen3 是 Qwen 系列中最新一代大型语言模型，提供了一套全面的密集和混合专家 (MoE) 模型。",
    "flavor": "aliyun",
    "name": "qwen3:0.6b",
    "ollama_id": "7df6b6e09427",
    "params_size": 0.6,
    "service_name": "chat",
    "service_source": "local",
    "think": true,
    "think_switch": true,
    "tools": true,
    "size": "523MB"
  },
  {
    "id": "4e15fa62-5710-4b7a-87dc-8b0cceb9ecc2",
    "api_flavor": "ollama",
    "avatar": "http://120.232.136.73:31619/byzedev/model_avatar/qwen.png",
    "class": [
      "文本生成"
    ],
    "description": "Qwen3 是 Qwen 系列中最新一代大型语言模型，提供了一套全面的密集和混合专家 (MoE) 模型。",
    "flavor": "aliyun",
    "name": "qwen3:1.7b",
    "ollama_id": "8f68893c685c",
    "params_size": 1.7,
    "service_name": "chat",
    "service_source": "local",
    "size": "1.4GB",
    "think": true,
    "think_switch": true,
    "tools": true
  },
  {
    "id": "6746afb6-4b39-42d1-bab6-eeeb2f67aeca",
    "api_flavor": "ollama",
    "avatar": "http://120.232.136.73:31619/byzedev/model_avatar/qwen.png",
    "class": [
      "文本生成"
    ],
    "description": "Qwen3 是 Qwen 系列中最新一代大型语言模型，提供了一套全面的密集和混合专家 (MoE) 模型。",
    "flavor": "aliyun",
    "name": "qwen3:4b",
    "ollama_id": "2bfd38a7daaf",
    "params_size": 4,
    "service_name": "chat",
    "service_source": "local",
    "size": "2.6GB",
    "think": true,
    "think_switch": true,
    "tools": true
  },
  {
    "id": "43aeb3d7-314c-4323-86ee-aaa7e8c03110",
    "api_flavor": "ollama",
    "avatar": "http://120.232.136.73:31619/byzedev/model_avatar/qwen.png",
    "class": [
      "文本生成"
    ],
    "description": "Qwen3 是 Qwen 系列中最新一代大型语言模型，提供了一套全面的密集和混合专家 (MoE) 模型。",
    "flavor": "aliyun",
    "name": "qwen3:8b",
    "ollama_id": "500a1f067a9f",
    "params_size": 8,
    "service_name": "chat",
    "service_source": "local",
    "size": "5.2GB",
    "think": true,
    "think_switch": true,
    "tools": true
  },
  {
    "id": "9721e8b8-9d6f-4b72-97ab-6f76924ed3db",
    "api_flavor": "ollama",
    "avatar": "http://120.232.136.73:31619/byzedev/model_avatar/qwen.png",
    "class": [
      "文本生成"
    ],
    "description": "Qwen3 是 Qwen 系列中最新一代大型语言模型，提供了一套全面的密集和混合专家 (MoE) 模型。",
    "flavor": "aliyun",
    "name": "qwen3:14b",
    "ollama_id": "bdbd181c33f2",
    "params_size": 14,
    "service_name": "chat",
    "service_source": "local",
    "size": "9.3GB",
    "think": true,
    "think_switch": true,
    "tools": true
  },
  {
    "api_flavor": "ollama",
    "avatar": "http://120.232.136.73:31619/byzedev/model_avatar/deepseek.png",
    "class": [
      "文本生成"
    ],
    "description": "Deepseek-r1-1.5B 是 Deepseek 团队研发的语言模型，约15亿参数，属于Deepseek-R1模型系列中的轻量级版本，适合基础任务和低资源环境。",
    "flavor": "deepseek",
    "id": "8370398b-5407-402f-a325-336631643637356231393937",
    "name": "deepseek-r1:1.5b",
    "ollama_id": "a42b25d8c10a",
    "params_size": 1.5,
    "service_name": "chat",
    "service_source": "local",
    "size": "1.1GB",
    "think": true,
<<<<<<< HEAD
    "tools": true
=======
    "think_switch": true,
    "tools": false
>>>>>>> 9d481685
  },
  {
    "api_flavor": "ollama",
    "avatar": "http://120.232.136.73:31619/byzedev/model_avatar/deepseek.png",
    "class": [
      "文本生成"
    ],
    "description": "Deepseek-r1-7B 是一款 Deepseek 团队研发的模型，主要用于大模型推理场景，具有70亿参数，适用于多种应用场景。",
    "flavor": "deepseek",
    "id": "e11bc188-2882-4069-a7ce-316664653130336435353138",
    "name": "deepseek-r1:7b",
    "ollama_id": "0a8c26691023",
    "params_size": 7,
    "service_name": "chat",
    "service_source": "local",
    "size": "4.7GB",
    "think": true,
<<<<<<< HEAD
    "tools": true
=======
    "think_switch": true,
    "tools": false
>>>>>>> 9d481685
  },
  {
    "api_flavor": "ollama",
    "avatar": "http://120.232.136.73:31619/byzedev/model_avatar/deepseek.png",
    "class": [
      "文本生成"
    ],
    "description": "‌Deepseek-r1-8B‌是一款基于 Llama 架构的语言模型，拥有80亿的参数数量，经过深度蒸馏处理，使得模型在复杂的自然语言处理任务中表现出色，同时节省计算资源‌。",
    "flavor": "deepseek",
    "id": "cce2636f-f7ed-429e-9002-613165393436386336656136",
    "name": "deepseek-r1:8b",
    "ollama_id": "28f8fd6cdc67",
    "params_size": 8,
    "service_name": "chat",
    "service_source": "local",
    "size": "4.9GB",
    "think": true,
<<<<<<< HEAD
    "tools": true
=======
    "think_switch": true,
    "tools": false
>>>>>>> 9d481685
  },
  {
    "api_flavor": "ollama",
    "avatar": "http://120.232.136.73:31619/byzedev/model_avatar/deepseek.png",
    "class": [
      "文本生成"
    ],
    "description": "Deepseek-r1-14B 是 Deepseek 团队研发的大规模语言模型，其参数量达到140亿。该模型在自然语言处理任务中表现出色，能够提供高质量的语言理解和生成能力。",
    "flavor": "deepseek",
    "id": "81d25018-1657-46f4-8ceb-373164326466363934393536",
    "name": "deepseek-r1:14b",
    "ollama_id": "ea35dfe18182",
    "params_size": 14,
    "service_name": "chat",
    "service_source": "local",
    "size": "9.0GB",
    "think": true,
<<<<<<< HEAD
    "tools": true
=======
    "think_switch": true,
    "tools": false
>>>>>>> 9d481685
  },
  {
    "api_flavor": "ollama",
    "avatar": "http://120.232.136.73:31619/byzedev/model_avatar/qwen.png",
    "class": [
      "文本生成"
    ],
    "description": "Qwen2.5-0.5B 是aliyun通义千问团队推出的第三代小参数模型，约5亿参数，属于轻量级模型‌，提供代码生成、文本理解等核心能力，适合轻量级自然语言任务。‌",
    "flavor": "aliyun",
    "id": "413583ae-d856-417d-9c8a-636665303365613262383430",
    "name": "qwen2.5:0.5b",
    "ollama_id": "a8b0c5157701",
    "params_size": 0.5,
    "service_name": "chat",
    "service_source": "local",
    "size": "398MB",
    "tools": true
  },
  {
    "api_flavor": "ollama",
    "avatar": "http://120.232.136.73:31619/byzedev/model_avatar/qwen.png",
    "class": [
      "文本生成"
    ],
    "description": "Qwen2.5-1.5B 是aliyun通义千问团队推出的第三代轻量级模型，约15亿参数，在保持轻量化的同时，通过架构优化与数据扩展实现了与更大规模模型相近的推理能力。",
    "flavor": "aliyun",
    "id": "8fe5daf1-ba66-45de-a431-396463333637613730383364",
    "name": "qwen2.5:1.5b",
    "ollama_id": "65ec06548149",
    "params_size": 1.5,
    "service_name": "chat",
    "service_source": "local",
    "size": "986MB",
    "tools": true
  },
  {
    "api_flavor": "ollama",
    "avatar": "http://120.232.136.73:31619/byzedev/model_avatar/qwen.png",
    "class": [
      "文本生成"
    ],
    "description": "Qwen2.5-3B 是aliyun通义千问团队推出的第三代模型，约30亿参数，覆盖中文、英文、日文等 29 种语言，在保持端侧部署优势的同时，通过架构优化实现了与 7B 参数模型相近的任务处理能力‌。",
    "flavor": "aliyun",
    "id": "f43f36c1-479a-4af7-89d6-363663353031373238306138",
    "name": "qwen2.5:3b",
    "ollama_id": "357c53fb659c",
    "params_size": 3,
    "service_name": "chat",
    "service_source": "local",
    "size": "1.9GB",
    "tools": true
  },
  {
    "api_flavor": "ollama",
    "avatar": "http://120.232.136.73:31619/byzedev/model_avatar/qwen.png",
    "class": [
      "文本生成"
    ],
    "description": "Qwen2.5-7B 是aliyun通义千问团队推出的第三代模型，约70亿参数，在长文本处理、多语言支持和专业领域任务中展现了与更大规模模型相近的性能，是平衡算力成本与任务精度的优选方案。",
    "flavor": "aliyun",
    "id": "76376bdc-004c-47d2-8d73-353934396164333833636331",
    "name": "qwen2.5:7b",
    "ollama_id": "845dbda0ea48",
    "params_size": 7,
    "service_name": "chat",
    "service_source": "local",
    "size": "4.7GB",
    "tools": true
  },
  {
    "api_flavor": "ollama",
    "avatar": "http://120.232.136.73:31619/byzedev/model_avatar/qwen.png",
    "class": [
      "文本生成"
    ],
    "description": "Qwen2.5-14B 是aliyun通义千问团队推出的第三代大模型，约147亿参数，支持多语言，在数学推理、代码生成和多语言任务中表现卓越。",
    "flavor": "aliyun",
    "id": "8a5da271-8b27-4919-bb76-613938383630333061373964",
    "name": "qwen2.5:14b",
    "ollama_id": "7cdf5a0187d5",
    "params_size": 14,
    "service_name": "chat",
    "service_source": "local",
    "size": "9.0GB",
    "tools": true
  },
  {
    "api_flavor": "ollama",
    "avatar": "http://120.232.136.73:31619/byzedev/model_avatar/deepseek.png",
    "class": [
      "文本生成"
    ],
    "description": "deepscaler-1.5B 是基于 ‌Deepseek-R1-Distilled-Qwen-1.5B 通过强化学习微调优化的语言模型，约15亿参数，适用于轻量化设备部署与实时交互场景。",
    "flavor": "deepseek",
    "id": "df7ac73f-b4b3-4a79-b27e-626235656530613563636263",
    "name": "deepscaler:1.5b",
    "ollama_id": "0031bcf7459f",
    "params_size": 1.5,
    "service_name": "chat",
    "service_source": "local",
    "size": "3.6GB"
  },
  {
    "api_flavor": "ollama",
    "avatar": "http://120.232.136.73:31619/byzedev/model_avatar/qwen.png",
    "class": [
      "文本生成"
    ],
    "description": "Qwen2.5-coder-0.5B 是aliyun通义千问团队推出的编程向第三代模型，约5亿参数，基于 Qwen2.5 架构‌与 Transformer 解码器‌设计，支持 Python 等92种编程语言。",
    "flavor": "aliyun",
    "id": "c00cf249-3991-4cab-aa4f-623661656531643236373630",
    "name": "qwen2.5-coder:0.5b",
    "ollama_id": "d392ed348d5b",
    "params_size": 0.5,
    "service_name": "chat",
    "service_source": "local",
    "size": "531MB",
    "tools": true
  },
  {
    "api_flavor": "ollama",
    "avatar": "http://120.232.136.73:31619/byzedev/model_avatar/qwen.png",
    "class": [
      "文本生成"
    ],
    "description": "Qwen2.5-coder-1.5B 是aliyun通义千问团队推出的编程向第三代模型，约15亿参数，支持 92 种编程语言，针对轻量化设备提供高效代码生成、补全与修复能力。",
    "flavor": "aliyun",
    "id": "0cfb19fa-2d26-4482-a2e6-306238393134366532333036",
    "name": "qwen2.5-coder:1.5b",
    "ollama_id": "6d3abb8d2d53",
    "params_size": 1.5,
    "service_name": "chat",
    "service_source": "local",
    "size": "986MB",
    "tools": true
  },
  {
    "api_flavor": "ollama",
    "avatar": "http://120.232.136.73:31619/byzedev/model_avatar/qwen.png",
    "class": [
      "文本生成"
    ],
    "description": "Qwen2.5-coder-3B 是aliyun通义千问团队推出的编程向第三代模型，约30亿参数，基于 Qwen2.5 架构‌与 Transformer 解码器‌设计，重点增强多语言代码生成与优化能力，适用于中等复杂度编程任务。",
    "flavor": "aliyun",
    "id": "0819f663-b588-47bc-bf1a-656266393731633932316266",
    "name": "qwen2.5-coder:3b",
    "ollama_id": "e7149271c296",
    "params_size": 3,
    "service_name": "chat",
    "service_source": "local",
    "size": "1.9GB",
    "tools": true
  },
  {
    "api_flavor": "ollama",
    "avatar": "http://120.232.136.73:31619/byzedev/model_avatar/qwen.png",
    "class": [
      "文本生成"
    ],
    "description": "Qwen2.5-coder-7B 是aliyun通义千问团队推出的编程向第三代模型，约70亿参数，支持 92 种编程语言，重点提升代码推理与修复能力，适用于复杂编程任务。",
    "flavor": "aliyun",
    "id": "54904615-fb6f-404e-8446-313064663266663633373663",
    "name": "qwen2.5-coder:7b",
    "ollama_id": "2b0496514337",
    "params_size": 7,
    "service_name": "chat",
    "service_source": "local",
    "size": "4.7GB",
    "tools": true
  },
  {
    "api_flavor": "ollama",
    "avatar": "http://120.232.136.73:31619/byzedev/model_avatar/qwen.png",
    "class": [
      "文本生成"
    ],
    "description": "Qwen2.5-coder-14B 是aliyun通义千问团队推出的编程向第三代大模型，约140亿参数，支持 92 种编程语言，重点优化大型代码库协同开发与复杂逻辑推理能力。",
    "flavor": "aliyun",
    "id": "187c6954-a781-4f8f-a4a2-383531646433623239343837",
    "name": "qwen2.5-coder:14b",
    "ollama_id": "3028237cc8c5",
    "params_size": 14,
    "service_name": "chat",
    "service_source": "local",
    "size": "9.0GB",
    "tools": true
  },
  {
    "api_flavor": "ollama",
    "avatar": "http://120.232.136.73:31619/byzedev/model_avatar/yi.png",
    "class": [
      "文本生成"
    ],
    "description": "yi-coder-1.5B 是零一万物开源的 1.5 亿参数‌编程助手模型‌，支持52种编程语言‌‌，擅长代码生成、代码补全和调试任务‌。",
    "flavor": "Yi",
    "id": "f34e6517-8213-4be2-871e-386535343432393331383939",
    "name": "yi-coder:1.5b",
    "ollama_id": "186c460ee707",
    "params_size": 1.5,
    "service_name": "chat",
    "service_source": "local",
    "size": "866MB"
  },
  {
    "api_flavor": "ollama",
    "avatar": "http://120.232.136.73:31619/byzedev/model_avatar/yi.png",
    "class": [
      "文本生成"
    ],
    "description": "yi-coder-9B 是零一万物开源的90亿参数‌代码模型‌，支持52种编程语言‌‌，在代码生成、调试与补全任务中性能超越同规模模型，适用于复杂项目级开发‌。",
    "flavor": "Yi",
    "id": "d25e82de-95bc-4c0b-a507-626537626131336334623934",
    "name": "yi-coder:9b",
    "ollama_id": "39c63e7675d7",
    "params_size": 9,
    "service_name": "chat",
    "service_source": "local",
    "size": "5.0GB"
  },
  {
    "api_flavor": "ollama",
    "avatar": "http://120.232.136.73:31619/byzedev/model_avatar/qwen.png",
    "class": [
      "文本生成"
    ],
    "description": "Qwen2-math-1.5B 是aliyun通义千问团队推出的数学与推理向第二代模型，约15亿参数，适用于多步逻辑推理与竞赛数学题求解‌。",
    "flavor": "aliyun",
    "id": "31ee3e7e-51a8-4a60-a20a-383131623536363061383533",
    "name": "qwen2-math:1.5b",
    "ollama_id": "a4fdda0c6cc5",
    "params_size": 1.5,
    "think":true,
    "service_name": "chat",
    "service_source": "local",
    "size": "935MB"
  },
  {
    "api_flavor": "ollama",
    "avatar": "http://120.232.136.73:31619/byzedev/model_avatar/qwen.png",
    "class": [
      "文本生成"
    ],
    "description": "Qwen2-math-7B 是aliyun通义千问团队推出的数学与推理向第二代模型，约70亿参数，擅长多步逻辑推理与竞赛数学题求解‌，支持中英双语数学问题解析‌。",
    "flavor": "aliyun",
    "id": "3421af88-f447-43f8-a7d3-356539626463303364616134",
    "name": "qwen2-math:7b",
    "ollama_id": "28cc3a337734",
    "params_size": 7,
    "think":true,
    "service_name": "chat",
    "service_source": "local",
    "size": "4.4GB"
  },
  {
    "api_flavor": "ollama",
    "avatar": "http://120.232.136.73:31619/byzedev/model_avatar/glm.png",
    "class": [
      "文本生成"
    ],
    "description": "glm4:9B 是清华zhipuAi开源的90亿参数‌多模态对话模型‌,支持26种语言,具备代码执行、网页浏览及多模态交互能力‌。",
    "flavor": "zhipuAi",
    "id": "0ce77296-e636-4794-af32-613663656161343664383131",
    "name": "glm4:9b",
    "ollama_id": "5b699761eca5",
    "think": false,
    "params_size": 9,
    "service_name": "chat",
    "service_source": "local",
    "size": "5.5GB"
  },
  {
    "api_flavor": "ollama",
    "avatar": "http://120.232.136.73:31619/byzedev/model_avatar/deepseek.png",
    "class": [
      "文本生成"
    ],
    "description": "Deepseek-coder-v2:16B 是深度求索推出的160亿参数‌代码大模型‌，支持338种编程语言‌的代码生成与理解任务‌。",
    "flavor": "deepseek",
    "id": "b27b54f2-914b-4357-9149-303033663639616266363837",
    "name": "deepseek-coder-v2:16b",
    "ollama_id": "63fb193b3a9b",
    "params_size": 14,
    "service_name": "chat",
    "service_source": "local",
    "size": "8.9GB"
  },
  {
    "api_flavor": "ollama",
    "avatar": "http://120.232.136.73:31619/byzedev/model_avatar/qwen.png",
    "class": [
      "文本生成"
    ],
    "description": "Qwen2-0.5B 是aliyun通义千问团队推出的第二代模型，约5亿参数，面向入门级应用和小型任务开发‌。",
    "flavor": "aliyun",
    "id": "95deb322-1756-453a-8d94-303161663535646363623732",
    "name": "qwen2:0.5b",
    "ollama_id": "6f48b936a09f",
    "params_size": 0.5,
    "service_name": "chat",
    "service_source": "local",
    "size": "352MB",
    "tools": true
  },
  {
    "api_flavor": "ollama",
    "avatar": "http://120.232.136.73:31619/byzedev/model_avatar/qwen.png",
    "class": [
      "文本生成"
    ],
    "description": "Qwen2-1.5B 是aliyun通义千问团队推出的第二代模型，约15亿参数，擅长文本分类、数学推理等任务‌。",
    "flavor": "aliyun",
    "id": "155e7f18-81a0-4467-b904-623962333138626537363966",
    "name": "qwen2:1.5b",
    "ollama_id": "f6daf2b25194",
    "params_size": 1.5,
    "service_name": "chat",
    "service_source": "local",
    "size": "935MB",
    "tools": true
  },
  {
    "api_flavor": "ollama",
    "avatar": "http://120.232.136.73:31619/byzedev/model_avatar/qwen.png",
    "class": [
      "文本生成"
    ],
    "description": "Qwen2-7B 是aliyun通义千问团队推出的第二代模型，约70亿参数，支持 ‌27 种语言。",
    "flavor": "aliyun",
    "id": "f5a3eec7-7cbf-4ee8-965c-626636383239376166306533",
    "name": "qwen2:7b",
    "ollama_id": "dd314f039b9d",
    "params_size": 7,
    "service_name": "chat",
    "service_source": "local",
    "size": "4.4GB",
    "tools": true
  },
  {
    "api_flavor": "ollama",
    "avatar": "http://120.232.136.73:31619/byzedev/model_avatar/deepseek.png",
    "class": [
      "文本生成"
    ],
    "description": "Deepseek-v2:16B 是 Deepseek 团队开发的升级版大语言模型，约160亿参数，擅长代码生成、数学推理等任务‌。",
    "flavor": "deepseek",
    "id": "584e8ed1-7412-4ff9-86d4-656330303138623739653336",
    "name": "deepseek-v2:16b",
    "ollama_id": "7c8c332f2df7",
    "params_size": 16,
    "service_name": "chat",
    "service_source": "local",
    "size": "8.9GB"
  },
  {
    "api_flavor": "ollama",
    "avatar": "http://120.232.136.73:31619/byzedev/model_avatar/qwen.png",
    "class": [
      "文本生成"
    ],
    "description": "codeQwen-7B 是aliyun通义千问团队推出的编程模型，约70亿参数，支持多语言编程，作为通义灵码的核心技术底座提供高效编程辅助‌。",
    "flavor": "aliyun",
    "id": "398c9e2c-2049-432e-a4d2-336434323037663434323635",
    "name": "codeqwen:7b",
    "ollama_id": "df352abf55b1",
    "params_size": 7,
    "service_name": "chat",
    "service_source": "local",
    "size": "4.2GB"
  },
  {
    "api_flavor": "ollama",
    "avatar": "http://120.232.136.73:31619/byzedev/model_avatar/qwen.png",
    "class": [
      "文本生成"
    ],
    "description": "Qwen-0.5B 是aliyun通义千问团队推出的轻量级模型，约5亿参数，专为低成本部署设计，适用于入门级AI应用场景‌。",
    "flavor": "aliyun",
    "id": "f0a80611-1cee-458b-84e4-356132313463393138356638",
    "name": "qwen:0.5b",
    "ollama_id": "b5dc5e784f2a",
    "params_size": 0.5,
    "service_name": "chat",
    "service_source": "local",
    "size": "395MB"
  },
  {
    "api_flavor": "ollama",
    "avatar": "http://120.232.136.73:31619/byzedev/model_avatar/qwen.png",
    "class": [
      "文本生成"
    ],
    "description": "Qwen-1.8B 是aliyun通义千问团队推出的模型，约18亿参数，具备多语言处理能力‌与‌稀疏注意力机制‌‌，适用于轻量化场景下的文本生成、问答等任务‌。",
    "flavor": "aliyun",
    "id": "007205d8-7c85-4a61-ac09-386366653639343665376434",
    "name": "qwen:1.8b",
    "ollama_id": "b6e8ec2e7126",
    "params_size": 1.8,
    "service_name": "chat",
    "service_source": "local",
    "size": "1.1GB"
  },
  {
    "api_flavor": "ollama",
    "avatar": "http://120.232.136.73:31619/byzedev/model_avatar/qwen.png",
    "class": [
      "文本生成"
    ],
    "description": "Qwen-4B 是aliyun通义千问团队推出的模型，约40亿参数，支持多语言，适用于本地化代码生成、文档分析等中等负载场景‌。",
    "flavor": "aliyun",
    "id": "12dd9b46-a18b-43ba-a87f-316261316336636466356233",
    "name": "qwen:4b",
    "ollama_id": "d53d04290064",
    "params_size": 4,
    "service_name": "chat",
    "service_source": "local",
    "size": "2.3GB"
  },
  {
    "api_flavor": "ollama",
    "avatar": "http://120.232.136.73:31619/byzedev/model_avatar/qwen.png",
    "class": [
      "文本生成"
    ],
    "description": "Qwen-7B 是aliyun通义千问团队推出的模型，约70亿参数，适用于文本生成、智能问答及本地化知识库构建等中高负载场景‌。",
    "flavor": "aliyun",
    "id": "150fc9f8-73c0-44f8-a00b-363865643336653338383462",
    "name": "qwen:7b",
    "ollama_id": "2091ee8c8d8f",
    "params_size": 7,
    "service_name": "chat",
    "service_source": "local",
    "size": "4.5GB"
  },
  {
    "api_flavor": "ollama",
    "avatar": "http://120.232.136.73:31619/byzedev/model_avatar/deepseek.png",
    "class": [
      "文本生成"
    ],
    "description": "Deepseek-llm-7B 是 Deepseek 团队开发的中文/多语言大模型，约70亿参数，在数学推理、代码生成等任务中表现优异‌。",
    "flavor": "deepseek",
    "id": "49321b3f-fceb-4c90-85fc-643563376131356439626463",
    "name": "deepseek-llm:7b",
    "ollama_id": "9aab369a853b",
    "params_size": 7,
    "service_name": "chat",
    "service_source": "local",
    "size": "4.0GB"
  },
  {
    "api_flavor": "ollama",
    "avatar": "http://120.232.136.73:31619/byzedev/model_avatar/Nomic.png",
    "class": [
      "嵌入模型"
    ],
    "description": "nomic-embed-text是一个具有大型标记上下文窗口的高性能开放嵌入模型，也是一个基于 Sentence Transformers 库的句子嵌入模型，专门用于特征提取和句子相似度计算。在多个任务上表现出色，特别是在分类、检索和聚类任务中。",
    "flavor": "Nomic",
    "id": "5106a180-2faa-4700-86d1-613631623633373561616566",
    "name": "nomic-embed-text",
    "ollama_id": "0a109f422b47",
    "service_name": "embed",
    "service_source": "local",
    "size": "274MB"
  },
  {
    "api_flavor": "ollama",
    "avatar": "http://120.232.136.73:31619/byzedev/model_avatar/Mixedbread.png",
    "class": [
      "嵌入模型"
    ],
    "description": "mxbai-embed-large来自mixedbread.ai的最先进的大型嵌入模型，该模型在 MTEB 上实现了 Bert-large 规模模型的 SOTA 性能。其性能超越了 OpenAItext-embedding-3-large模型等商业模型，并与其 20 倍规模模型的性能相当,在没有 MTEB 数据重叠的情况下进行训练，这表明该模型在多个领域、任务和文本长度方面具有良好的泛化能力。",
    "flavor": "Mixedbread",
    "id": "0448c94a-5caa-4583-bef0-633735666539366164393339",
    "name": "mxbai-embed-large",
    "ollama_id": "468836162de7",
    "service_name": "embed",
    "service_source": "local",
    "size": "670MB"
  },
  {
    "api_flavor": "ollama",
    "avatar": "http://120.232.136.73:31619/byzedev/model_avatar/BAAI.png",
    "class": [
      "嵌入模型"
    ],
    "description": "BGE-M3 是 BAAI 推出的一款新机型，以多功能、多语言和多粒度的多功能性而著称。",
    "flavor": "BAAI",
    "id": "40b25b4d-0a1e-408a-a066-656562333330323439663535",
    "name": "bge-m3:567m",
    "ollama_id": "790764642607",
    "service_name": "embed",
    "service_source": "local",
    "size": "1.2GB"
  },
  {
    "api_flavor": "ollama",
    "avatar": "http://120.232.136.73:31619/byzedev/model_avatar/Snowflake.png",
    "class": [
      "嵌入模型"
    ],
    "description": "snowflake-arctic-embed是一套文本嵌入模型，专注于创建针对性能优化的高质量检索模型。\n\n这些模型利用现有的开源文本表示模型（例如 bert-base-uncased）进行训练，并在多阶段流水线中进行训练以优化其检索性能。",
    "flavor": "Snowflake",
    "id": "fb6c6f6d-b707-4012-9f43-353463643533313165616636",
    "name": "snowflake-arctic-embed",
    "ollama_id": "21ab8b9b0545",
    "service_name": "embed",
    "service_source": "local",
    "size": "669MB"
  },
  {
    "api_flavor": "ollama",
    "avatar": "http://120.232.136.73:31619/byzedev/model_avatar/BAAI.png",
    "class": [
      "嵌入模型"
    ],
    "description": "bge-large可以将任何文本映射到低维密集向量，用于检索、分类、聚类或语义搜索等任务。它也可以用于 LLM 的向量数据库。",
    "flavor": "BAAI",
    "id": "87c0b009-2d93-4f00-9662-333037666261373163373263",
    "name": "quentinz/bge-large-zh-v1.5:f16",
    "ollama_id": "bc8ca0995fcd651",
    "service_name": "embed",
    "service_source": "local",
    "size": "671MB"
  },
  {
    "api_flavor": "ollama",
    "avatar": "http://120.232.136.73:31619/byzedev/model_avatar/BAAI.png",
    "class": [
      "嵌入模型"
    ],
    "description": "bge-large可以将任何文本映射到低维密集向量，用于检索、分类、聚类或语义搜索等任务。它也可以用于 LLM 的向量数据库。",
    "flavor": "BAAI",
    "id": "5d204ef2-fc6a-4545-9c98-306139646136346637613561",
    "name": "quentinz/bge-base-zh-v1.5:f16",
    "ollama_id": "cd232613fa6f",
    "service_name": "embed",
    "service_source": "local",
    "size": "205MB"
  },
  {
    "api_flavor": "ollama",
    "avatar": "http://120.232.136.73:31619/byzedev/model_avatar/Snowflake.png",
    "class": [
      "嵌入模型"
    ],
    "description": "Snowflake 的前沿嵌入模型。Arctic Embed 2.0 增加了多语言支持，同时又不牺牲英语的性能或可扩展性。",
    "flavor": "Snowflake",
    "id": "fc047dcd-78fd-49c9-b33c-616264326336376333653936",
    "name": "snowflake-arctic-embed2",
    "ollama_id": "5de93a84837d",
    "service_name": "embed",
    "service_source": "local",
    "size": "1.2GB"
  },
  {
    "api_flavor": "ollama",
    "avatar": "http://120.232.136.73:31619/byzedev/model_avatar/IBM.png",
    "class": [
      "嵌入模型"
    ],
    "description": "IBM Granite Embedding 278M 模型是纯文本密集双编码器嵌入模型,适用于多语言用例。这些模型旨在为给定的文本块生成固定长度的向量表示，可用于文本相似性、检索和搜索应用。",
    "flavor": "IBM",
    "id": "d8c109c0-f063-48a5-9b4d-613139303566303732386335",
    "name": "granite-embedding:278m",
    "ollama_id": "1a37926bf842",
    "service_name": "embed",
    "service_source": "local",
    "size": "563MB"
  },
  {
    "api_flavor": "baidu",
    "avatar": "http://120.232.136.73:31619/byzedev/model_avatar/baidu.png",
    "class": [
      "文本生成"
    ],
    "description": "",
    "flavor": "baidu",
    "id": "8bb09185-1681-4277-8837-353835333363363235313064",
    "input_length": 8000,
    "name": "ernie-3.5-8k",
    "output_length": 5000,
    "service_name": "chat",
    "service_source": "remote"
  },
  {
    "api_flavor": "aliyun",
    "avatar": "http://120.232.136.73:31619/byzedev/model_avatar/qwen.png",
    "class": [
      "文本生成"
    ],
    "description": "通义千问系列效果最好的模型，适合复杂、多步骤的任务。",
    "flavor": "aliyun",
    "id": "5a862bce-3679-4c7c-bd14-616233363335323136616633",
    "max_input": 30720,
    "max_output": 8192,
    "name": "qwen-max",
    "service_name": "chat",
    "service_source": "remote"
  },
  {
    "api_flavor": "aliyun",
    "avatar": "http://120.232.136.73:31619/byzedev/model_avatar/qwen.png",
    "class": [
      "文本生成"
    ],
    "description": "基于 Qwen2.5 模型训练的 QwQ 推理模型，通过强化学习大幅度提升了模型推理能力。模型数学代码等核心指标（AIME 24/25、LiveCodeBench）以及部分通用指标（IFEval、LiveBench等）达到DeepSeek-R1 满血版水平。",
    "flavor": "aliyun",
    "id": "ccd2bca0-547d-4e56-98ac-386131336330303536303435",
    "max_input": 129024,
    "max_output": 8192,
    "name": "qwen-plus",
    "service_name": "chat",
    "service_source": "remote"
  },
  {
    "api_flavor": "aliyun",
    "avatar": "http://120.232.136.73:31619/byzedev/model_avatar/qwen.png",
    "class": [
      "文本生成"
    ],
    "description": "通义千问系列速度最快、成本极低的模型，适合简单任务。",
    "flavor": "aliyun",
    "id": "faf74f1d-d94e-4918-b834-336162623739373834656130",
    "max_input": 1000000,
    "max_output": 1000000,
    "name": "qwen-turbo",
    "service_name": "chat",
    "service_source": "remote"
  },
  {
    "api_flavor": "aliyun",
    "avatar": "http://120.232.136.73:31619/byzedev/model_avatar/qwen.png",
    "class": [
      "文本生成"
    ],
    "description": "通义千问系列上下文窗口最长，能力均衡且成本较低的模型，适合长文本分析、信息抽取、总结摘要和分类打标等任务。",
    "flavor": "aliyun",
    "id": "adb25aea-4231-4cf9-8cea-313465653137306235323937",
    "max_input": 10000000,
    "max_output": 10000000,
    "name": "qwen-long",
    "service_name": "chat",
    "service_source": "remote"
  },
  {
    "api_flavor": "tencent",
    "avatar": "http://120.232.136.73:31619/byzedev/model_avatar/tencent.png",
    "class": [
      "文本生成"
    ],
    "description": "通义千问系列上下文窗口最长，能力均衡且成本较低的模型，适合长文本分析、信息抽取、总结摘要和分类打标等任务。",
    "flavor": "tencent",
    "id": "c99cb190-6269-4741-91f0-363366313566373363346539",
    "max_input": 28000,
    "max_output": 4000,
    "name": "hunyuan-turbo",
    "service_name": "chat",
    "service_source": "remote"
  },
  {
    "api_flavor": "tencent",
    "avatar": "http://120.232.136.73:31619/byzedev/model_avatar/tencent.png",
    "class": [
      "文本生成"
    ],
    "description": "业内首个超大规模 Hybrid-Transformer-Mamba 推理模型，扩展推理能力，超强解码速度，进一步对齐人类偏好。",
    "flavor": "tencent",
    "id": "457ff64a-1683-4f38-b15b-333666623366656562326466",
    "max_input": 28000,
    "max_output": 64000,
    "name": "hunyuan-t1-latest",
    "service_name": "chat",
    "service_source": "remote"
  },
  {
    "api_flavor": "tencent",
    "avatar": "http://120.232.136.73:31619/byzedev/model_avatar/tencent.png",
    "class": [
      "文本生成"
    ],
    "description": "Hunyuan-large 模型总参数量约 389B，激活参数量约 52B，是当前业界参数规模最大、效果最好的 Transformer 架构的开源 MoE 模型。",
    "flavor": "tencent",
    "id": "99d2e8fc-4360-4515-a059-356334313837376464653636",
    "max_input": 28000,
    "max_output": 4000,
    "name": "hunyuan-large",
    "service_name": "chat",
    "service_source": "remote"
  },
  {
    "api_flavor": "tencent",
    "avatar": "http://120.232.136.73:31619/byzedev/model_avatar/tencent.png",
    "class": [
      "文本生成"
    ],
    "description": "采用更优的路由策略，同时缓解了负载均衡和专家趋同的问题。\nMOE-32K 性价比相对更高，在平衡效果、价格的同时，可实现对长文本输入的处理。",
    "flavor": "tencent",
    "id": "c9eae45e-0a5b-4995-83c0-323935393530373034656662",
    "max_input": 30000,
    "max_output": 2000,
    "name": "hunyuan-standard",
    "service_name": "chat",
    "service_source": "remote"
  },
  {
    "api_flavor": "tencent",
    "avatar": "http://120.232.136.73:31619/byzedev/model_avatar/tencent.png",
    "class": [
      "文本生成"
    ],
    "description": "统一数学解题步骤的风格，加强数学多轮问答。\n文本创作优化回答风格，去除AI味，增加文采。",
    "flavor": "tencent",
    "id": "c1c634c8-b7ee-4dd2-93dd-643439666434623534396564",
    "max_input": 24000,
    "max_output": 8000,
    "name": "hunyuan-turbos-latest",
    "service_name": "chat",
    "service_source": "remote"
  },
  {
    "api_flavor": "deepseek",
    "avatar": "http://120.232.136.73:31619/byzedev/model_avatar/deepseek.png",
    "class": [
      "文本生成"
    ],
    "description": "deepseek-resoning是 DeepSeek 推出的推理模型。在输出最终回答之前，模型会先输出一段思维链内容，以提升最终答案的准确性。我们的 API 向用户开放 deepseek-reasoner 思维链的内容，以供用户查看、展示、蒸馏使用。",
    "flavor": "deepseek",
    "id": "da96ac96-515b-4706-8c59-663138303364336463333236",
    "max_input": 64000,
    "max_output": 64000,
    "name": "deepseek-resoning",
    "think": true,
    "service_name": "chat",
    "service_source": "remote"
  },
  {
    "api_flavor": "deepseek",
    "avatar": "http://120.232.136.73:31619/byzedev/model_avatar/deepseek.png",
    "class": [
      "文本生成"
    ],
    "description": "deepseek-resoning是 DeepSeek 推出的对话模型（deepseek-v3）。",
    "flavor": "deepseek",
    "id": "88f7a912-6ded-4fc0-89c9-343236623138363739373630",
    "max_input": 0,
    "max_output": 0,
    "think": true,
    "name": "deepseek-chat",
    "service_name": "chat",
    "service_source": "remote"
  },
  {
    "api_flavor": "tencent",
    "avatar": "http://120.232.136.73:31619/byzedev/model_avatar/tencent.png",
    "class": [
      "文本向量化"
    ],
    "description": "",
    "flavor": "tencent",
    "id": "4bba3240-63d2-4002-b3a6-636538396336646639653533",
    "max_input": 0,
    "max_output": 0,
    "name": "hunyuan-embedding",
    "service_name": "embed",
    "service_source": "remote"
  },
  {
    "api_flavor": "baidu",
    "avatar": "http://120.232.136.73:31619/byzedev/model_avatar/baidu.png",
    "class": [
      "文本向量化"
    ],
    "description": "",
    "flavor": "baidu",
    "id": "dc252a06-ea7d-4bfc-8403-303132323737333832356533",
    "max_input": 384,
    "max_output": 0,
    "name": "embedding-v1",
    "service_name": "embed",
    "service_source": "remote"
  },
  {
    "api_flavor": "aliyun",
    "avatar": "http://120.232.136.73:31619/byzedev/model_avatar/qwen.png",
    "class": [
      "文本向量化"
    ],
    "description": "",
    "flavor": "aliyun",
    "id": "a540bf9e-ca8d-4c36-8927-343466303236633766393239",
    "max_input": 512000,
    "max_output": 0,
    "name": "text-embedding-v1",
    "service_name": "embed",
    "service_source": "remote"
  },
  {
    "api_flavor": "aliyun",
    "avatar": "http://120.232.136.73:31619/byzedev/model_avatar/qwen.png",
    "class": [
      "文本向量化"
    ],
    "description": "",
    "flavor": "aliyun",
    "id": "25c33cd6-280e-4498-a3cf-623535633838383834623432",
    "max_input": 512000,
    "max_output": 0,
    "name": "text-embedding-v2",
    "service_name": "embed",
    "service_source": "remote"
  },
  {
    "api_flavor": "aliyun",
    "avatar": "http://120.232.136.73:31619/byzedev/model_avatar/qwen.png",
    "class": [
      "文本向量化"
    ],
    "description": "",
    "flavor": "aliyun",
    "id": "a970a6df-d623-46b1-b402-376230336162666464346332",
    "max_input": 81920,
    "max_output": 0,
    "name": "text-embedding-v3",
    "service_name": "embed",
    "service_source": "remote"
  },
  {
    "api_flavor": "aliyun",
    "avatar": "http://120.232.136.73:31619/byzedev/model_avatar/qwen.png",
    "class": [
      "文生图"
    ],
    "description": "生成速度快、效果全面、性价比高。对应通义万相官网2.1极速模型。",
    "flavor": "aliyun",
    "id": "07cd2cf5-30ce-45e8-9c7a-616237666561323539333038",
    "max_input": 0,
    "max_output": 0,
    "name": "wanx2.1-t2i-turbo",
    "service_name": "text_to_image",
    "service_source": "remote"
  },
  {
    "api_flavor": "aliyun",
    "avatar": "http://120.232.136.73:31619/byzedev/model_avatar/qwen.png",
    "class": [
      "文生图"
    ],
    "description": "生成图像细节更丰富，速度较慢。对应通义万相官网2.1专业模型。",
    "flavor": "aliyun",
    "id": "084e31a8-9e18-4223-8cf0-633031303339363037353365",
    "max_input": 0,
    "max_output": 0,
    "name": "wanx2.1-t2i-plus",
    "service_name": "text_to_image",
    "service_source": "remote"
  },
  {
    "api_flavor": "aliyun",
    "avatar": "http://120.232.136.73:31619/byzedev/model_avatar/qwen.png",
    "class": [
      "文生图"
    ],
    "description": "擅长质感人像，速度中等、成本较低。对应通义万相官网2.0极速模型。",
    "flavor": "aliyun",
    "id": "c4754885-63c6-49b1-ae75-343634613065666337366463",
    "max_input": 0,
    "max_output": 0,
    "name": "wanx2.0-t2i-turbo",
    "service_name": "text_to_image",
    "service_source": "remote"
  },
  {
    "api_flavor": "baidu",
    "avatar": "http://120.232.136.73:31619/byzedev/model_avatar/baidu.png",
    "class": [
      "文生图"
    ],
    "description": "",
    "flavor": "baidu",
    "id": "f9283701-a775-4b49-b7b1-336133653434363365663635",
    "max_input": 200,
    "max_output": 0,
    "name": "irag-1.0",
    "service_name": "text_to_image",
    "service_source": "remote"
  },
  {
    "api_flavor": "tencent",
    "avatar": "http://120.232.136.73:31619/byzedev/model_avatar/tencent.png",
    "class": [
      "文生图"
    ],
    "description": "",
    "flavor": "tencent",
    "id": "864704fd-4894-4850-97f9-653531346536366637333963",
    "max_input": 0,
    "max_output": 0,
    "name": "hunyuan-DiT",
    "service_name": "text_to_image",
    "service_source": "remote"
  }
]<|MERGE_RESOLUTION|>--- conflicted
+++ resolved
@@ -109,13 +109,8 @@
     "service_name": "chat",
     "service_source": "local",
     "size": "1.1GB",
-    "think": true,
-<<<<<<< HEAD
-    "tools": true
-=======
-    "think_switch": true,
-    "tools": false
->>>>>>> 9d481685
+    "think": true
+
   },
   {
     "api_flavor": "ollama",
@@ -132,13 +127,7 @@
     "service_name": "chat",
     "service_source": "local",
     "size": "4.7GB",
-    "think": true,
-<<<<<<< HEAD
-    "tools": true
-=======
-    "think_switch": true,
-    "tools": false
->>>>>>> 9d481685
+    "think": true
   },
   {
     "api_flavor": "ollama",
@@ -155,13 +144,7 @@
     "service_name": "chat",
     "service_source": "local",
     "size": "4.9GB",
-    "think": true,
-<<<<<<< HEAD
-    "tools": true
-=======
-    "think_switch": true,
-    "tools": false
->>>>>>> 9d481685
+    "think": true
   },
   {
     "api_flavor": "ollama",
@@ -178,13 +161,7 @@
     "service_name": "chat",
     "service_source": "local",
     "size": "9.0GB",
-    "think": true,
-<<<<<<< HEAD
-    "tools": true
-=======
-    "think_switch": true,
-    "tools": false
->>>>>>> 9d481685
+    "think": true
   },
   {
     "api_flavor": "ollama",
