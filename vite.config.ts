--- conflicted
+++ resolved
@@ -27,11 +27,10 @@
           });
         },
       },
-<<<<<<< HEAD
       '/api': {
         target: 'http://10.3.74.111:16688', // 朱灿本地环境
         changeOrigin: true,
-=======
+      },
       '/health': {
         target: 'http://127.0.0.1:16688',
         changeOrigin: true,
@@ -43,7 +42,6 @@
             console.log('收到代理响应:', proxyRes.statusCode);
           });
         },
->>>>>>> cd82dbd8
       },
     },
   },
