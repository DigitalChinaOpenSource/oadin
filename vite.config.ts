import { defineConfig } from 'vite';
import react from '@vitejs/plugin-react';
import path from 'path';

export default defineConfig({
  build: {
    outDir: 'dist',
  },
  resolve: {
    alias: {
      '@': path.resolve(__dirname, './src'),
    },
  },
  plugins: [react()],
  server: {
    proxy: {
      '/byze/v0.2': {
        // target: 'http://127.0.0.1:16688',
<<<<<<< HEAD
        target: 'http://10.3.73.109:16688', // 雨浩的动态ip
=======
        // target: 'http://10.3.73.109:16688', // 雨浩的动态ip
        target: 'http://10.3.74.111:16688', // 朱灿的本地ip
>>>>>>> 1c94730d
        changeOrigin: true,
        configure: (proxy, options) => {
          proxy.on('proxyReq', (proxyReq, req, res) => {
            console.log('代理请求:', req.url, '到', options.target);
          });
          proxy.on('proxyRes', (proxyRes, req, res) => {
            console.log('收到代理响应:', proxyRes.statusCode);
          });
        },
      },
      // '/api': {
      //   target: 'http://10.3.74.111:16688', // 朱灿本地环境
      //   changeOrigin: true,
      // },
      '/health': {
        // target: 'http://127.0.0.1:16688',
        target: 'http://10.3.73.109:16688', // 雨浩的动态ip
        changeOrigin: true,
        configure: (proxy, options) => {
          proxy.on('proxyReq', (proxyReq, req, res) => {
            console.log('代理请求:', req.url, '到', options.target);
          });
          proxy.on('proxyRes', (proxyRes, req, res) => {
            console.log('收到代理响应:', proxyRes.statusCode);
          });
        },
      },
    },
  },
});<|MERGE_RESOLUTION|>--- conflicted
+++ resolved
@@ -16,12 +16,8 @@
     proxy: {
       '/byze/v0.2': {
         // target: 'http://127.0.0.1:16688',
-<<<<<<< HEAD
         target: 'http://10.3.73.109:16688', // 雨浩的动态ip
-=======
-        // target: 'http://10.3.73.109:16688', // 雨浩的动态ip
-        target: 'http://10.3.74.111:16688', // 朱灿的本地ip
->>>>>>> 1c94730d
+        // target: 'http://10.3.74.111:16688', // 朱灿的本地ip
         changeOrigin: true,
         configure: (proxy, options) => {
           proxy.on('proxyReq', (proxyReq, req, res) => {
